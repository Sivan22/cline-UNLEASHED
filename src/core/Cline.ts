import { Anthropic } from "@anthropic-ai/sdk"
import cloneDeep from "clone-deep"
import delay from "delay"
import fs from "fs/promises"
import getFolderSize from "get-folder-size"
import os from "os"
import pWaitFor from "p-wait-for"
import * as path from "path"
import { serializeError } from "serialize-error"
import * as vscode from "vscode"
import { ApiHandler, buildApiHandler } from "../api"
import CheckpointTracker from "../integrations/checkpoints/CheckpointTracker"
import { DIFF_VIEW_URI_SCHEME, DiffViewProvider } from "../integrations/editor/DiffViewProvider"
import { findToolName, formatContentBlockToMarkdown } from "../integrations/misc/export-markdown"
import { extractTextFromFile } from "../integrations/misc/extract-text"
import { showSystemNotification } from "../integrations/notifications"
import { TerminalManager } from "../integrations/terminal/TerminalManager"
import { BrowserSession } from "../services/browser/BrowserSession"
import { UrlContentFetcher } from "../services/browser/UrlContentFetcher"
import { listFiles } from "../services/glob/list-files"
import { regexSearchFiles } from "../services/ripgrep"
import { parseSourceCodeForDefinitionsTopLevel } from "../services/tree-sitter"
import { ApiConfiguration } from "../shared/api"
import { findLast, findLastIndex } from "../shared/array"
import { AutoApprovalSettings } from "../shared/AutoApprovalSettings"
import { BrowserSettings } from "../shared/BrowserSettings"
import { ChatSettings } from "../shared/ChatSettings"
import { combineApiRequests } from "../shared/combineApiRequests"
import { combineCommandSequences, COMMAND_REQ_APP_STRING } from "../shared/combineCommandSequences"
import {
	BrowserAction,
	BrowserActionResult,
	browserActions,
	ClineApiReqCancelReason,
	ClineApiReqInfo,
	ClineAsk,
	ClineAskUseMcpServer,
	ClineMessage,
	ClineSay,
	ClineSayBrowserAction,
	ClineSayTool,
	COMPLETION_RESULT_CHANGES_FLAG,
} from "../shared/ExtensionMessage"
import { getApiMetrics } from "../shared/getApiMetrics"
import { HistoryItem } from "../shared/HistoryItem"
import { ClineAskResponse, ClineCheckpointRestore } from "../shared/WebviewMessage"
import { calculateApiCost } from "../utils/cost"
import { fileExistsAtPath } from "../utils/fs"
import { LLMFileAccessController } from "../services/llm-access-control/LLMFileAccessController"
import { arePathsEqual, getReadablePath } from "../utils/path"
import { fixModelHtmlEscaping, removeInvalidChars } from "../utils/string"
import { AssistantMessageContent, parseAssistantMessage, ToolParamName, ToolUseName } from "./assistant-message"
import { constructNewFileContent } from "./assistant-message/diff"
import { parseMentions } from "./mentions"
import { formatResponse } from "./prompts/responses"
import { ClineProvider, GlobalFileNames } from "./webview/ClineProvider"
import { OpenRouterHandler } from "../api/providers/openrouter"
import { getNextTruncationRange, getTruncatedMessages } from "./sliding-window"
import { SYSTEM_PROMPT } from "./prompts/system"
import { addUserInstructions } from "./prompts/system"
import { OpenAiHandler } from "../api/providers/openai"
import { ApiStream } from "../api/transform/stream"
import { Logger } from "../services/logging/Logger"

const cwd = vscode.workspace.workspaceFolders?.map((folder) => folder.uri.fsPath).at(0) ?? path.join(os.homedir(), "Desktop") // may or may not exist but fs checking existence would immediately ask for permission which would be bad UX, need to come up with a better solution

type ToolResponse = string | Array<Anthropic.TextBlockParam | Anthropic.ImageBlockParam>
type UserContent = Array<
	Anthropic.TextBlockParam | Anthropic.ImageBlockParam | Anthropic.ToolUseBlockParam | Anthropic.ToolResultBlockParam
>

export class Cline {
	readonly taskId: string
	api: ApiHandler
	private terminalManager: TerminalManager
	private urlContentFetcher: UrlContentFetcher
	browserSession: BrowserSession
	private didEditFile: boolean = false
	customInstructions?: string
	autoApprovalSettings: AutoApprovalSettings
	private browserSettings: BrowserSettings
	private chatSettings: ChatSettings
	apiConversationHistory: Anthropic.MessageParam[] = []
	clineMessages: ClineMessage[] = []
<<<<<<< HEAD
	private llmFileAccessController: LLMFileAccessController
=======
	private llmAccessController: LLMFileAccessController
>>>>>>> 10b8ee4f
	private askResponse?: ClineAskResponse
	private askResponseText?: string
	private askResponseImages?: string[]
	private lastMessageTs?: number
	private consecutiveAutoApprovedRequestsCount: number = 0
	private consecutiveMistakeCount: number = 0
	private providerRef: WeakRef<ClineProvider>
	private abort: boolean = false
	didFinishAbortingStream = false
	abandoned = false
	private diffViewProvider: DiffViewProvider
	private checkpointTracker?: CheckpointTracker
	checkpointTrackerErrorMessage?: string
	conversationHistoryDeletedRange?: [number, number]
	isInitialized = false
	isAwaitingPlanResponse = false
	didRespondToPlanAskBySwitchingMode = false

	// streaming
	isWaitingForFirstChunk = false
	isStreaming = false
	private currentStreamingContentIndex = 0
	private assistantMessageContent: AssistantMessageContent[] = []
	private presentAssistantMessageLocked = false
	private presentAssistantMessageHasPendingUpdates = false
	private userMessageContent: (Anthropic.TextBlockParam | Anthropic.ImageBlockParam)[] = []
	private userMessageContentReady = false
	private didRejectTool = false
	private didAlreadyUseTool = false
	private didCompleteReadingStream = false
	private didAutomaticallyRetryFailedApiRequest = false

	constructor(
		provider: ClineProvider,
		apiConfiguration: ApiConfiguration,
		autoApprovalSettings: AutoApprovalSettings,
		browserSettings: BrowserSettings,
		chatSettings: ChatSettings,
		customInstructions?: string,
		task?: string,
		images?: string[],
		historyItem?: HistoryItem,
	) {
<<<<<<< HEAD
		this.llmFileAccessController = new LLMFileAccessController(cwd)
		this.llmFileAccessController.initialize().catch((error) => {
=======
		this.llmAccessController = new LLMFileAccessController(cwd)
		this.llmAccessController.initialize().catch((error) => {
>>>>>>> 10b8ee4f
			console.error("Failed to initialize LLMFileAccessController:", error)
		})
		this.providerRef = new WeakRef(provider)
		this.api = buildApiHandler(apiConfiguration)
		this.terminalManager = new TerminalManager()
		this.urlContentFetcher = new UrlContentFetcher(provider.context)
		this.browserSession = new BrowserSession(provider.context, browserSettings)
		this.diffViewProvider = new DiffViewProvider(cwd)
		this.customInstructions = customInstructions
		this.autoApprovalSettings = autoApprovalSettings
		this.browserSettings = browserSettings
		this.chatSettings = chatSettings
		if (historyItem) {
			this.taskId = historyItem.id
			this.conversationHistoryDeletedRange = historyItem.conversationHistoryDeletedRange
			this.resumeTaskFromHistory()
		} else if (task || images) {
			this.taskId = Date.now().toString()
			this.startTask(task, images)
		} else {
			throw new Error("Either historyItem or task/images must be provided")
		}
	}

	updateBrowserSettings(browserSettings: BrowserSettings) {
		this.browserSettings = browserSettings
		this.browserSession.browserSettings = browserSettings
	}

	updateChatSettings(chatSettings: ChatSettings) {
		this.chatSettings = chatSettings
	}

	// Storing task to disk for history

	private async ensureTaskDirectoryExists(): Promise<string> {
		const globalStoragePath = this.providerRef.deref()?.context.globalStorageUri.fsPath
		if (!globalStoragePath) {
			throw new Error("Global storage uri is invalid")
		}
		const taskDir = path.join(globalStoragePath, "tasks", this.taskId)
		await fs.mkdir(taskDir, { recursive: true })
		return taskDir
	}

	private async getSavedApiConversationHistory(): Promise<Anthropic.MessageParam[]> {
		const filePath = path.join(await this.ensureTaskDirectoryExists(), GlobalFileNames.apiConversationHistory)
		const fileExists = await fileExistsAtPath(filePath)
		if (fileExists) {
			return JSON.parse(await fs.readFile(filePath, "utf8"))
		}
		return []
	}

	private async addToApiConversationHistory(message: Anthropic.MessageParam) {
		this.apiConversationHistory.push(message)
		await this.saveApiConversationHistory()
	}

	private async overwriteApiConversationHistory(newHistory: Anthropic.MessageParam[]) {
		this.apiConversationHistory = newHistory
		await this.saveApiConversationHistory()
	}

	private async saveApiConversationHistory() {
		try {
			const filePath = path.join(await this.ensureTaskDirectoryExists(), GlobalFileNames.apiConversationHistory)
			await fs.writeFile(filePath, JSON.stringify(this.apiConversationHistory))
		} catch (error) {
			// in the off chance this fails, we don't want to stop the task
			console.error("Failed to save API conversation history:", error)
		}
	}

	private async getSavedClineMessages(): Promise<ClineMessage[]> {
		const filePath = path.join(await this.ensureTaskDirectoryExists(), GlobalFileNames.uiMessages)
		if (await fileExistsAtPath(filePath)) {
			return JSON.parse(await fs.readFile(filePath, "utf8"))
		} else {
			// check old location
			const oldPath = path.join(await this.ensureTaskDirectoryExists(), "claude_messages.json")
			if (await fileExistsAtPath(oldPath)) {
				const data = JSON.parse(await fs.readFile(oldPath, "utf8"))
				await fs.unlink(oldPath) // remove old file
				return data
			}
		}
		return []
	}

	private async addToClineMessages(message: ClineMessage) {
		// these values allow us to reconstruct the conversation history at the time this cline message was created
		// it's important that apiConversationHistory is initialized before we add cline messages
		message.conversationHistoryIndex = this.apiConversationHistory.length - 1 // NOTE: this is the index of the last added message which is the user message, and once the clinemessages have been presented we update the apiconversationhistory with the completed assistant message. This means when resetting to a message, we need to +1 this index to get the correct assistant message that this tool use corresponds to
		message.conversationHistoryDeletedRange = this.conversationHistoryDeletedRange
		this.clineMessages.push(message)
		await this.saveClineMessages()
	}

	private async overwriteClineMessages(newMessages: ClineMessage[]) {
		this.clineMessages = newMessages
		await this.saveClineMessages()
	}

	private async saveClineMessages() {
		try {
			const taskDir = await this.ensureTaskDirectoryExists()
			const filePath = path.join(taskDir, GlobalFileNames.uiMessages)
			await fs.writeFile(filePath, JSON.stringify(this.clineMessages))
			// combined as they are in ChatView
			const apiMetrics = getApiMetrics(combineApiRequests(combineCommandSequences(this.clineMessages.slice(1))))
			const taskMessage = this.clineMessages[0] // first message is always the task say
			const lastRelevantMessage =
				this.clineMessages[
					findLastIndex(this.clineMessages, (m) => !(m.ask === "resume_task" || m.ask === "resume_completed_task"))
				]
			let taskDirSize = 0
			try {
				// getFolderSize.loose silently ignores errors
				// returns # of bytes, size/1000/1000 = MB
				taskDirSize = await getFolderSize.loose(taskDir)
			} catch (error) {
				console.error("Failed to get task directory size:", taskDir, error)
			}
			await this.providerRef.deref()?.updateTaskHistory({
				id: this.taskId,
				ts: lastRelevantMessage.ts,
				task: taskMessage.text ?? "",
				tokensIn: apiMetrics.totalTokensIn,
				tokensOut: apiMetrics.totalTokensOut,
				cacheWrites: apiMetrics.totalCacheWrites,
				cacheReads: apiMetrics.totalCacheReads,
				totalCost: apiMetrics.totalCost,
				size: taskDirSize,
				shadowGitConfigWorkTree: await this.checkpointTracker?.getShadowGitConfigWorkTree(),
				conversationHistoryDeletedRange: this.conversationHistoryDeletedRange,
			})
		} catch (error) {
			console.error("Failed to save cline messages:", error)
		}
	}

	async restoreCheckpoint(messageTs: number, restoreType: ClineCheckpointRestore) {
		const messageIndex = this.clineMessages.findIndex((m) => m.ts === messageTs)
		const message = this.clineMessages[messageIndex]
		if (!message) {
			console.error("Message not found", this.clineMessages)
			return
		}

		let didWorkspaceRestoreFail = false

		switch (restoreType) {
			case "task":
				break
			case "taskAndWorkspace":
			case "workspace":
				if (!this.checkpointTracker) {
					try {
						this.checkpointTracker = await CheckpointTracker.create(this.taskId, this.providerRef.deref())
						this.checkpointTrackerErrorMessage = undefined
					} catch (error) {
						const errorMessage = error instanceof Error ? error.message : "Unknown error"
						console.error("Failed to initialize checkpoint tracker:", errorMessage)
						this.checkpointTrackerErrorMessage = errorMessage
						await this.providerRef.deref()?.postStateToWebview()
						vscode.window.showErrorMessage(errorMessage)
						didWorkspaceRestoreFail = true
					}
				}
				if (message.lastCheckpointHash && this.checkpointTracker) {
					try {
						await this.checkpointTracker.resetHead(message.lastCheckpointHash)
					} catch (error) {
						const errorMessage = error instanceof Error ? error.message : "Unknown error"
						vscode.window.showErrorMessage("Failed to restore checkpoint: " + errorMessage)
						didWorkspaceRestoreFail = true
					}
				}
				break
		}

		if (!didWorkspaceRestoreFail) {
			switch (restoreType) {
				case "task":
				case "taskAndWorkspace":
					this.conversationHistoryDeletedRange = message.conversationHistoryDeletedRange
					const newConversationHistory = this.apiConversationHistory.slice(
						0,
						(message.conversationHistoryIndex || 0) + 2,
					) // +1 since this index corresponds to the last user message, and another +1 since slice end index is exclusive
					await this.overwriteApiConversationHistory(newConversationHistory)

					// aggregate deleted api reqs info so we don't lose costs/tokens
					const deletedMessages = this.clineMessages.slice(messageIndex + 1)
					const deletedApiReqsMetrics = getApiMetrics(combineApiRequests(combineCommandSequences(deletedMessages)))

					const newClineMessages = this.clineMessages.slice(0, messageIndex + 1)
					await this.overwriteClineMessages(newClineMessages) // calls saveClineMessages which saves historyItem

					await this.say(
						"deleted_api_reqs",
						JSON.stringify({
							tokensIn: deletedApiReqsMetrics.totalTokensIn,
							tokensOut: deletedApiReqsMetrics.totalTokensOut,
							cacheWrites: deletedApiReqsMetrics.totalCacheWrites,
							cacheReads: deletedApiReqsMetrics.totalCacheReads,
							cost: deletedApiReqsMetrics.totalCost,
						} satisfies ClineApiReqInfo),
					)
					break
				case "workspace":
					break
			}

			switch (restoreType) {
				case "task":
					vscode.window.showInformationMessage("Task messages have been restored to the checkpoint")
					break
				case "workspace":
					vscode.window.showInformationMessage("Workspace files have been restored to the checkpoint")
					break
				case "taskAndWorkspace":
					vscode.window.showInformationMessage("Task and workspace have been restored to the checkpoint")
					break
			}

			await this.providerRef.deref()?.postMessageToWebview({ type: "relinquishControl" })

			this.providerRef.deref()?.cancelTask() // the task is already cancelled by the provider beforehand, but we need to re-init to get the updated messages
		} else {
			await this.providerRef.deref()?.postMessageToWebview({ type: "relinquishControl" })
		}
	}

	async presentMultifileDiff(messageTs: number, seeNewChangesSinceLastTaskCompletion: boolean) {
		const relinquishButton = () => {
			this.providerRef.deref()?.postMessageToWebview({ type: "relinquishControl" })
		}

		console.log("presentMultifileDiff", messageTs)
		const messageIndex = this.clineMessages.findIndex((m) => m.ts === messageTs)
		const message = this.clineMessages[messageIndex]
		if (!message) {
			console.error("Message not found")
			relinquishButton()
			return
		}
		const hash = message.lastCheckpointHash
		if (!hash) {
			console.error("No checkpoint hash found")
			relinquishButton()
			return
		}

		// TODO: handle if this is called from outside original workspace, in which case we need to show user error message we cant show diff outside of workspace?
		if (!this.checkpointTracker) {
			try {
				this.checkpointTracker = await CheckpointTracker.create(this.taskId, this.providerRef.deref())
				this.checkpointTrackerErrorMessage = undefined
			} catch (error) {
				const errorMessage = error instanceof Error ? error.message : "Unknown error"
				console.error("Failed to initialize checkpoint tracker:", errorMessage)
				this.checkpointTrackerErrorMessage = errorMessage
				await this.providerRef.deref()?.postStateToWebview()
				vscode.window.showErrorMessage(errorMessage)
				relinquishButton()
				return
			}
		}

		let changedFiles:
			| {
					relativePath: string
					absolutePath: string
					before: string
					after: string
			  }[]
			| undefined

		try {
			if (seeNewChangesSinceLastTaskCompletion) {
				// Get last task completed
				const lastTaskCompletedMessage = findLast(
					this.clineMessages.slice(0, messageIndex),
					(m) => m.say === "completion_result",
				) // ask is only used to relinquish control, its the last say we care about
				// if undefined, then we get diff from beginning of git
				// if (!lastTaskCompletedMessage) {
				// 	console.error("No previous task completion message found")
				// 	return
				// }

				// Get changed files between current state and commit
				changedFiles = await this.checkpointTracker?.getDiffSet(
					lastTaskCompletedMessage?.lastCheckpointHash, // if undefined, then we get diff from beginning of git history, AKA when the task was started
					hash,
				)
				if (!changedFiles?.length) {
					vscode.window.showInformationMessage("No changes found")
					relinquishButton()
					return
				}
			} else {
				// Get changed files between current state and commit
				changedFiles = await this.checkpointTracker?.getDiffSet(hash)
				if (!changedFiles?.length) {
					vscode.window.showInformationMessage("No changes found")
					relinquishButton()
					return
				}
			}
		} catch (error) {
			const errorMessage = error instanceof Error ? error.message : "Unknown error"
			vscode.window.showErrorMessage("Failed to retrieve diff set: " + errorMessage)
			relinquishButton()
			return
		}

		// Check if multi-diff editor is enabled in VS Code settings
		// const config = vscode.workspace.getConfiguration()
		// const isMultiDiffEnabled = config.get("multiDiffEditor.experimental.enabled")

		// if (!isMultiDiffEnabled) {
		// 	vscode.window.showErrorMessage(
		// 		"Please enable 'multiDiffEditor.experimental.enabled' in your VS Code settings to use this feature.",
		// 	)
		// 	relinquishButton()
		// 	return
		// }
		// Open multi-diff editor
		await vscode.commands.executeCommand(
			"vscode.changes",
			seeNewChangesSinceLastTaskCompletion ? "New changes" : "Changes since snapshot",
			changedFiles.map((file) => [
				vscode.Uri.file(file.absolutePath),
				vscode.Uri.parse(`${DIFF_VIEW_URI_SCHEME}:${file.relativePath}`).with({
					query: Buffer.from(file.before ?? "").toString("base64"),
				}),
				vscode.Uri.parse(`${DIFF_VIEW_URI_SCHEME}:${file.relativePath}`).with({
					query: Buffer.from(file.after ?? "").toString("base64"),
				}),
			]),
		)
		relinquishButton()
	}

	async doesLatestTaskCompletionHaveNewChanges() {
		const messageIndex = findLastIndex(this.clineMessages, (m) => m.say === "completion_result")
		const message = this.clineMessages[messageIndex]
		if (!message) {
			console.error("Completion message not found")
			return false
		}
		const hash = message.lastCheckpointHash
		if (!hash) {
			console.error("No checkpoint hash found")
			return false
		}

		if (!this.checkpointTracker) {
			try {
				this.checkpointTracker = await CheckpointTracker.create(this.taskId, this.providerRef.deref())
				this.checkpointTrackerErrorMessage = undefined
			} catch (error) {
				const errorMessage = error instanceof Error ? error.message : "Unknown error"
				console.error("Failed to initialize checkpoint tracker:", errorMessage)
				return false
			}
		}

		// Get last task completed
		const lastTaskCompletedMessage = findLast(this.clineMessages.slice(0, messageIndex), (m) => m.say === "completion_result")

		try {
			// Get changed files between current state and commit
			const changedFiles = await this.checkpointTracker?.getDiffSet(
				lastTaskCompletedMessage?.lastCheckpointHash, // if undefined, then we get diff from beginning of git history, AKA when the task was started
				hash,
			)
			const changedFilesCount = changedFiles?.length || 0
			if (changedFilesCount > 0) {
				return true
			}
		} catch (error) {
			console.error("Failed to get diff set:", error)
			return false
		}

		return false
	}

	// Communicate with webview

	// partial has three valid states true (partial message), false (completion of partial message), undefined (individual complete message)
	async ask(
		type: ClineAsk,
		text?: string,
		partial?: boolean,
	): Promise<{
		response: ClineAskResponse
		text?: string
		images?: string[]
	}> {
		// If this Cline instance was aborted by the provider, then the only thing keeping us alive is a promise still running in the background, in which case we don't want to send its result to the webview as it is attached to a new instance of Cline now. So we can safely ignore the result of any active promises, and this class will be deallocated. (Although we set Cline = undefined in provider, that simply removes the reference to this instance, but the instance is still alive until this promise resolves or rejects.)
		if (this.abort) {
			throw new Error("Cline instance aborted")
		}
		let askTs: number
		if (partial !== undefined) {
			const lastMessage = this.clineMessages.at(-1)
			const isUpdatingPreviousPartial =
				lastMessage && lastMessage.partial && lastMessage.type === "ask" && lastMessage.ask === type
			if (partial) {
				if (isUpdatingPreviousPartial) {
					// existing partial message, so update it
					lastMessage.text = text
					lastMessage.partial = partial
					// todo be more efficient about saving and posting only new data or one whole message at a time so ignore partial for saves, and only post parts of partial message instead of whole array in new listener
					// await this.saveClineMessages()
					// await this.providerRef.deref()?.postStateToWebview()
					await this.providerRef.deref()?.postMessageToWebview({
						type: "partialMessage",
						partialMessage: lastMessage,
					})
					throw new Error("Current ask promise was ignored 1")
				} else {
					// this is a new partial message, so add it with partial state
					// this.askResponse = undefined
					// this.askResponseText = undefined
					// this.askResponseImages = undefined
					askTs = Date.now()
					this.lastMessageTs = askTs
					await this.addToClineMessages({
						ts: askTs,
						type: "ask",
						ask: type,
						text,
						partial,
					})
					await this.providerRef.deref()?.postStateToWebview()
					throw new Error("Current ask promise was ignored 2")
				}
			} else {
				// partial=false means its a complete version of a previously partial message
				if (isUpdatingPreviousPartial) {
					// this is the complete version of a previously partial message, so replace the partial with the complete version
					this.askResponse = undefined
					this.askResponseText = undefined
					this.askResponseImages = undefined

					/*
					Bug for the history books:
					In the webview we use the ts as the chatrow key for the virtuoso list. Since we would update this ts right at the end of streaming, it would cause the view to flicker. The key prop has to be stable otherwise react has trouble reconciling items between renders, causing unmounting and remounting of components (flickering).
					The lesson here is if you see flickering when rendering lists, it's likely because the key prop is not stable.
					So in this case we must make sure that the message ts is never altered after first setting it.
					*/
					askTs = lastMessage.ts
					this.lastMessageTs = askTs
					// lastMessage.ts = askTs
					lastMessage.text = text
					lastMessage.partial = false
					await this.saveClineMessages()
					// await this.providerRef.deref()?.postStateToWebview()
					await this.providerRef.deref()?.postMessageToWebview({
						type: "partialMessage",
						partialMessage: lastMessage,
					})
				} else {
					// this is a new partial=false message, so add it like normal
					this.askResponse = undefined
					this.askResponseText = undefined
					this.askResponseImages = undefined
					askTs = Date.now()
					this.lastMessageTs = askTs
					await this.addToClineMessages({
						ts: askTs,
						type: "ask",
						ask: type,
						text,
					})
					await this.providerRef.deref()?.postStateToWebview()
				}
			}
		} else {
			// this is a new non-partial message, so add it like normal
			// const lastMessage = this.clineMessages.at(-1)
			this.askResponse = undefined
			this.askResponseText = undefined
			this.askResponseImages = undefined
			askTs = Date.now()
			this.lastMessageTs = askTs
			await this.addToClineMessages({
				ts: askTs,
				type: "ask",
				ask: type,
				text,
			})
			await this.providerRef.deref()?.postStateToWebview()
		}

		await pWaitFor(() => this.askResponse !== undefined || this.lastMessageTs !== askTs, { interval: 100 })
		if (this.lastMessageTs !== askTs) {
			throw new Error("Current ask promise was ignored") // could happen if we send multiple asks in a row i.e. with command_output. It's important that when we know an ask could fail, it is handled gracefully
		}
		const result = {
			response: this.askResponse!,
			text: this.askResponseText,
			images: this.askResponseImages,
		}
		this.askResponse = undefined
		this.askResponseText = undefined
		this.askResponseImages = undefined
		return result
	}

	async handleWebviewAskResponse(askResponse: ClineAskResponse, text?: string, images?: string[]) {
		this.askResponse = askResponse
		this.askResponseText = text
		this.askResponseImages = images
	}

	async say(type: ClineSay, text?: string, images?: string[], partial?: boolean): Promise<undefined> {
		if (this.abort) {
			throw new Error("Cline instance aborted")
		}

		if (partial !== undefined) {
			const lastMessage = this.clineMessages.at(-1)
			const isUpdatingPreviousPartial =
				lastMessage && lastMessage.partial && lastMessage.type === "say" && lastMessage.say === type
			if (partial) {
				if (isUpdatingPreviousPartial) {
					// existing partial message, so update it
					lastMessage.text = text
					lastMessage.images = images
					lastMessage.partial = partial
					await this.providerRef.deref()?.postMessageToWebview({
						type: "partialMessage",
						partialMessage: lastMessage,
					})
				} else {
					// this is a new partial message, so add it with partial state
					const sayTs = Date.now()
					this.lastMessageTs = sayTs
					await this.addToClineMessages({
						ts: sayTs,
						type: "say",
						say: type,
						text,
						images,
						partial,
					})
					await this.providerRef.deref()?.postStateToWebview()
				}
			} else {
				// partial=false means its a complete version of a previously partial message
				if (isUpdatingPreviousPartial) {
					// this is the complete version of a previously partial message, so replace the partial with the complete version
					this.lastMessageTs = lastMessage.ts
					// lastMessage.ts = sayTs
					lastMessage.text = text
					lastMessage.images = images
					lastMessage.partial = false

					// instead of streaming partialMessage events, we do a save and post like normal to persist to disk
					await this.saveClineMessages()
					// await this.providerRef.deref()?.postStateToWebview()
					await this.providerRef.deref()?.postMessageToWebview({
						type: "partialMessage",
						partialMessage: lastMessage,
					}) // more performant than an entire postStateToWebview
				} else {
					// this is a new partial=false message, so add it like normal
					const sayTs = Date.now()
					this.lastMessageTs = sayTs
					await this.addToClineMessages({
						ts: sayTs,
						type: "say",
						say: type,
						text,
						images,
					})
					await this.providerRef.deref()?.postStateToWebview()
				}
			}
		} else {
			// this is a new non-partial message, so add it like normal
			const sayTs = Date.now()
			this.lastMessageTs = sayTs
			await this.addToClineMessages({
				ts: sayTs,
				type: "say",
				say: type,
				text,
				images,
			})
			await this.providerRef.deref()?.postStateToWebview()
		}
	}

	async sayAndCreateMissingParamError(toolName: ToolUseName, paramName: string, relPath?: string) {
		await this.say(
			"error",
			`Cline tried to use ${toolName}${
				relPath ? ` for '${relPath.toPosix()}'` : ""
			} without value for required parameter '${paramName}'. Retrying...`,
		)
		return formatResponse.toolError(formatResponse.missingToolParameterError(paramName))
	}

	async removeLastPartialMessageIfExistsWithType(type: "ask" | "say", askOrSay: ClineAsk | ClineSay) {
		const lastMessage = this.clineMessages.at(-1)
		if (lastMessage?.partial && lastMessage.type === type && (lastMessage.ask === askOrSay || lastMessage.say === askOrSay)) {
			this.clineMessages.pop()
			await this.saveClineMessages()
			await this.providerRef.deref()?.postStateToWebview()
		}
	}

	// Task lifecycle

	private async startTask(task?: string, images?: string[]): Promise<void> {
		// conversationHistory (for API) and clineMessages (for webview) need to be in sync
		// if the extension process were killed, then on restart the clineMessages might not be empty, so we need to set it to [] when we create a new Cline client (otherwise webview would show stale messages from previous session)
		this.clineMessages = []
		this.apiConversationHistory = []

		await this.providerRef.deref()?.postStateToWebview()

		await this.say("text", task, images)

		this.isInitialized = true

		let imageBlocks: Anthropic.ImageBlockParam[] = formatResponse.imageBlocks(images)
		await this.initiateTaskLoop(
			[
				{
					type: "text",
					text: `<task>\n${task}\n</task>`,
				},
				...imageBlocks,
			],
			true,
		)
	}

	private async resumeTaskFromHistory() {
		// TODO: right now we let users init checkpoints for old tasks, assuming they're continuing them from the same workspace (which we never tied to tasks, so no way for us to know if it's opened in the right workspace)
		// const doesShadowGitExist = await CheckpointTracker.doesShadowGitExist(this.taskId, this.providerRef.deref())
		// if (!doesShadowGitExist) {
		// 	this.checkpointTrackerErrorMessage = "Checkpoints are only available for new tasks"
		// }

		const modifiedClineMessages = await this.getSavedClineMessages()

		// Remove any resume messages that may have been added before
		const lastRelevantMessageIndex = findLastIndex(
			modifiedClineMessages,
			(m) => !(m.ask === "resume_task" || m.ask === "resume_completed_task"),
		)
		if (lastRelevantMessageIndex !== -1) {
			modifiedClineMessages.splice(lastRelevantMessageIndex + 1)
		}

		// since we don't use api_req_finished anymore, we need to check if the last api_req_started has a cost value, if it doesn't and no cancellation reason to present, then we remove it since it indicates an api request without any partial content streamed
		const lastApiReqStartedIndex = findLastIndex(
			modifiedClineMessages,
			(m) => m.type === "say" && m.say === "api_req_started",
		)
		if (lastApiReqStartedIndex !== -1) {
			const lastApiReqStarted = modifiedClineMessages[lastApiReqStartedIndex]
			const { cost, cancelReason }: ClineApiReqInfo = JSON.parse(lastApiReqStarted.text || "{}")
			if (cost === undefined && cancelReason === undefined) {
				modifiedClineMessages.splice(lastApiReqStartedIndex, 1)
			}
		}

		await this.overwriteClineMessages(modifiedClineMessages)
		this.clineMessages = await this.getSavedClineMessages()

		// Now present the cline messages to the user and ask if they want to resume (NOTE: we ran into a bug before where the apiconversationhistory wouldnt be initialized when opening a old task, and it was because we were waiting for resume)
		// This is important in case the user deletes messages without resuming the task first
		this.apiConversationHistory = await this.getSavedApiConversationHistory()

		const lastClineMessage = this.clineMessages
			.slice()
			.reverse()
			.find((m) => !(m.ask === "resume_task" || m.ask === "resume_completed_task")) // could be multiple resume tasks
		// const lastClineMessage = this.clineMessages[lastClineMessageIndex]
		// could be a completion result with a command
		// const secondLastClineMessage = this.clineMessages
		// 	.slice()
		// 	.reverse()
		// 	.find(
		// 		(m, index) =>
		// 			index !== lastClineMessageIndex && !(m.ask === "resume_task" || m.ask === "resume_completed_task")
		// 	)
		// (lastClineMessage?.ask === "command" && secondLastClineMessage?.ask === "completion_result")

		let askType: ClineAsk
		if (lastClineMessage?.ask === "completion_result") {
			askType = "resume_completed_task"
		} else {
			askType = "resume_task"
		}

		this.isInitialized = true

		const { response, text, images } = await this.ask(askType) // calls poststatetowebview
		let responseText: string | undefined
		let responseImages: string[] | undefined
		if (response === "messageResponse") {
			await this.say("user_feedback", text, images)
			responseText = text
			responseImages = images
		}

		// need to make sure that the api conversation history can be resumed by the api, even if it goes out of sync with cline messages

		let existingApiConversationHistory: Anthropic.Messages.MessageParam[] = await this.getSavedApiConversationHistory()

		// v2.0 xml tags refactor caveat: since we don't use tools anymore, we need to replace all tool use blocks with a text block since the API disallows conversations with tool uses and no tool schema
		const conversationWithoutToolBlocks = existingApiConversationHistory.map((message) => {
			if (Array.isArray(message.content)) {
				const newContent = message.content.map((block) => {
					if (block.type === "tool_use") {
						// it's important we convert to the new tool schema format so the model doesn't get confused about how to invoke tools
						const inputAsXml = Object.entries(block.input as Record<string, string>)
							.map(([key, value]) => `<${key}>\n${value}\n</${key}>`)
							.join("\n")
						return {
							type: "text",
							text: `<${block.name}>\n${inputAsXml}\n</${block.name}>`,
						} as Anthropic.Messages.TextBlockParam
					} else if (block.type === "tool_result") {
						// Convert block.content to text block array, removing images
						const contentAsTextBlocks = Array.isArray(block.content)
							? block.content.filter((item) => item.type === "text")
							: [{ type: "text", text: block.content }]
						const textContent = contentAsTextBlocks.map((item) => item.text).join("\n\n")
						const toolName = findToolName(block.tool_use_id, existingApiConversationHistory)
						return {
							type: "text",
							text: `[${toolName} Result]\n\n${textContent}`,
						} as Anthropic.Messages.TextBlockParam
					}
					return block
				})
				return { ...message, content: newContent }
			}
			return message
		})
		existingApiConversationHistory = conversationWithoutToolBlocks

		// FIXME: remove tool use blocks altogether

		// if the last message is an assistant message, we need to check if there's tool use since every tool use has to have a tool response
		// if there's no tool use and only a text block, then we can just add a user message
		// (note this isn't relevant anymore since we use custom tool prompts instead of tool use blocks, but this is here for legacy purposes in case users resume old tasks)

		// if the last message is a user message, we can need to get the assistant message before it to see if it made tool calls, and if so, fill in the remaining tool responses with 'interrupted'

		let modifiedOldUserContent: UserContent // either the last message if its user message, or the user message before the last (assistant) message
		let modifiedApiConversationHistory: Anthropic.Messages.MessageParam[] // need to remove the last user message to replace with new modified user message
		if (existingApiConversationHistory.length > 0) {
			const lastMessage = existingApiConversationHistory[existingApiConversationHistory.length - 1]

			if (lastMessage.role === "assistant") {
				const content = Array.isArray(lastMessage.content)
					? lastMessage.content
					: [{ type: "text", text: lastMessage.content }]
				const hasToolUse = content.some((block) => block.type === "tool_use")

				if (hasToolUse) {
					const toolUseBlocks = content.filter(
						(block) => block.type === "tool_use",
					) as Anthropic.Messages.ToolUseBlock[]
					const toolResponses: Anthropic.ToolResultBlockParam[] = toolUseBlocks.map((block) => ({
						type: "tool_result",
						tool_use_id: block.id,
						content: "Task was interrupted before this tool call could be completed.",
					}))
					modifiedApiConversationHistory = [...existingApiConversationHistory] // no changes
					modifiedOldUserContent = [...toolResponses]
				} else {
					modifiedApiConversationHistory = [...existingApiConversationHistory]
					modifiedOldUserContent = []
				}
			} else if (lastMessage.role === "user") {
				const previousAssistantMessage: Anthropic.Messages.MessageParam | undefined =
					existingApiConversationHistory[existingApiConversationHistory.length - 2]

				const existingUserContent: UserContent = Array.isArray(lastMessage.content)
					? lastMessage.content
					: [{ type: "text", text: lastMessage.content }]
				if (previousAssistantMessage && previousAssistantMessage.role === "assistant") {
					const assistantContent = Array.isArray(previousAssistantMessage.content)
						? previousAssistantMessage.content
						: [
								{
									type: "text",
									text: previousAssistantMessage.content,
								},
							]

					const toolUseBlocks = assistantContent.filter(
						(block) => block.type === "tool_use",
					) as Anthropic.Messages.ToolUseBlock[]

					if (toolUseBlocks.length > 0) {
						const existingToolResults = existingUserContent.filter(
							(block) => block.type === "tool_result",
						) as Anthropic.ToolResultBlockParam[]

						const missingToolResponses: Anthropic.ToolResultBlockParam[] = toolUseBlocks
							.filter((toolUse) => !existingToolResults.some((result) => result.tool_use_id === toolUse.id))
							.map((toolUse) => ({
								type: "tool_result",
								tool_use_id: toolUse.id,
								content: "Task was interrupted before this tool call could be completed.",
							}))

						modifiedApiConversationHistory = existingApiConversationHistory.slice(0, -1) // removes the last user message
						modifiedOldUserContent = [...existingUserContent, ...missingToolResponses]
					} else {
						modifiedApiConversationHistory = existingApiConversationHistory.slice(0, -1)
						modifiedOldUserContent = [...existingUserContent]
					}
				} else {
					modifiedApiConversationHistory = existingApiConversationHistory.slice(0, -1)
					modifiedOldUserContent = [...existingUserContent]
				}
			} else {
				throw new Error("Unexpected: Last message is not a user or assistant message")
			}
		} else {
			throw new Error("Unexpected: No existing API conversation history")
			// console.error("Unexpected: No existing API conversation history")
			// modifiedApiConversationHistory = []
			// modifiedOldUserContent = []
		}

		let newUserContent: UserContent = [...modifiedOldUserContent]

		const agoText = (() => {
			const timestamp = lastClineMessage?.ts ?? Date.now()
			const now = Date.now()
			const diff = now - timestamp
			const minutes = Math.floor(diff / 60000)
			const hours = Math.floor(minutes / 60)
			const days = Math.floor(hours / 24)

			if (days > 0) {
				return `${days} day${days > 1 ? "s" : ""} ago`
			}
			if (hours > 0) {
				return `${hours} hour${hours > 1 ? "s" : ""} ago`
			}
			if (minutes > 0) {
				return `${minutes} minute${minutes > 1 ? "s" : ""} ago`
			}
			return "just now"
		})()

		const wasRecent = lastClineMessage?.ts && Date.now() - lastClineMessage.ts < 30_000

		newUserContent.push({
			type: "text",
			text:
				`[TASK RESUMPTION] ${
					this.chatSettings?.mode === "plan"
						? `This task was interrupted ${agoText}. The conversation may have been incomplete. Be aware that the project state may have changed since then. The current working directory is now '${cwd.toPosix()}'.\n\nNote: If you previously attempted a tool use that the user did not provide a result for, you should assume the tool use was not successful. However you are in PLAN MODE, so rather than continuing the task, you must respond to the user's message.`
						: `This task was interrupted ${agoText}. It may or may not be complete, so please reassess the task context. Be aware that the project state may have changed since then. The current working directory is now '${cwd.toPosix()}'. If the task has not been completed, retry the last step before interruption and proceed with completing the task.\n\nNote: If you previously attempted a tool use that the user did not provide a result for, you should assume the tool use was not successful and assess whether you should retry. If the last tool was a browser_action, the browser has been closed and you must launch a new browser if needed.`
				}${
					wasRecent
						? "\n\nIMPORTANT: If the last tool use was a replace_in_file or write_to_file that was interrupted, the file was reverted back to its original state before the interrupted edit, and you do NOT need to re-read the file as you already have its up-to-date contents."
						: ""
				}` +
				(responseText
					? `\n\n${this.chatSettings?.mode === "plan" ? "New message to respond to with plan_mode_response tool (be sure to provide your response in the <response> parameter)" : "New instructions for task continuation"}:\n<user_message>\n${responseText}\n</user_message>`
					: this.chatSettings.mode === "plan"
						? "(The user did not provide a new message. Consider asking them how they'd like you to proceed, or to switch to Act mode to continue with the task.)"
						: ""),
		})

		if (responseImages && responseImages.length > 0) {
			newUserContent.push(...formatResponse.imageBlocks(responseImages))
		}

		await this.overwriteApiConversationHistory(modifiedApiConversationHistory)
		await this.initiateTaskLoop(newUserContent, false)
	}

	private async initiateTaskLoop(userContent: UserContent, isNewTask: boolean): Promise<void> {
		let nextUserContent = userContent
		let includeFileDetails = true
		while (!this.abort) {
			const didEndLoop = await this.recursivelyMakeClineRequests(nextUserContent, includeFileDetails, isNewTask)
			includeFileDetails = false // we only need file details the first time

			//  The way this agentic loop works is that cline will be given a task that he then calls tools to complete. unless there's an attempt_completion call, we keep responding back to him with his tool's responses until he either attempt_completion or does not use anymore tools. If he does not use anymore tools, we ask him to consider if he's completed the task and then call attempt_completion, otherwise proceed with completing the task.
			// There is a MAX_REQUESTS_PER_TASK limit to prevent infinite requests, but Cline is prompted to finish the task as efficiently as he can.

			//const totalCost = this.calculateApiCost(totalInputTokens, totalOutputTokens)
			if (didEndLoop) {
				// For now a task never 'completes'. This will only happen if the user hits max requests and denies resetting the count.
				//this.say("task_completed", `Task completed. Total API usage cost: ${totalCost}`)
				break
			} else {
				// this.say(
				// 	"tool",
				// 	"Cline responded with only text blocks but has not called attempt_completion yet. Forcing him to continue with task..."
				// )
				nextUserContent = [
					{
						type: "text",
						text: formatResponse.noToolsUsed(),
					},
				]
				this.consecutiveMistakeCount++
			}
		}
	}

	async abortTask() {
		this.abort = true // will stop any autonomously running promises
		this.terminalManager.disposeAll()
		this.urlContentFetcher.closeBrowser()
		this.browserSession.closeBrowser()
<<<<<<< HEAD
		this.llmFileAccessController.dispose()
=======
		this.llmAccessController.dispose()
>>>>>>> 10b8ee4f
		await this.diffViewProvider.revertChanges() // need to await for when we want to make sure directories/files are reverted before re-starting the task from a checkpoint
	}

	// Checkpoints

	async saveCheckpoint() {
		const commitHash = await this.checkpointTracker?.commit() // silently fails for now
		if (commitHash) {
			// Start from the end and work backwards until we find a tool use or another message with a hash
			for (let i = this.clineMessages.length - 1; i >= 0; i--) {
				const message = this.clineMessages[i]
				if (message.lastCheckpointHash) {
					// Found a message with a hash, so we can stop
					break
				}
				// Update this message with a hash
				message.lastCheckpointHash = commitHash

				// We only care about adding the hash to the last tool use (we don't want to add this hash to every prior message ie for tasks pre-checkpoint)
				const isToolUse =
					message.say === "tool" ||
					message.ask === "tool" ||
					message.say === "command" ||
					message.ask === "command" ||
					message.say === "completion_result" ||
					message.ask === "completion_result" ||
					message.ask === "followup" ||
					message.say === "use_mcp_server" ||
					message.ask === "use_mcp_server" ||
					message.say === "browser_action" ||
					message.say === "browser_action_launch" ||
					message.ask === "browser_action_launch"

				if (isToolUse) {
					break
				}
			}
			// Save the updated messages
			await this.saveClineMessages()
		}
	}

	// Tools

	async executeCommandTool(command: string): Promise<[boolean, ToolResponse]> {
		const terminalInfo = await this.terminalManager.getOrCreateTerminal(cwd)
		terminalInfo.terminal.show() // weird visual bug when creating new terminals (even manually) where there's an empty space at the top.
		const process = this.terminalManager.runCommand(terminalInfo, command)

		let userFeedback: { text?: string; images?: string[] } | undefined
		let didContinue = false
		const sendCommandOutput = async (line: string): Promise<void> => {
			try {
				const { response, text, images } = await this.ask("command_output", line)
				if (response === "yesButtonClicked") {
					// proceed while running
				} else {
					userFeedback = { text, images }
				}
				didContinue = true
				process.continue() // continue past the await
			} catch {
				// This can only happen if this ask promise was ignored, so ignore this error
			}
		}

		let result = ""
		process.on("line", (line) => {
			result += line + "\n"
			if (!didContinue) {
				sendCommandOutput(line)
			} else {
				this.say("command_output", line)
			}
		})

		let completed = false
		process.once("completed", () => {
			completed = true
		})

		process.once("no_shell_integration", async () => {
			await this.say("shell_integration_warning")
		})

		await process

		// Wait for a short delay to ensure all messages are sent to the webview
		// This delay allows time for non-awaited promises to be created and
		// for their associated messages to be sent to the webview, maintaining
		// the correct order of messages (although the webview is smart about
		// grouping command_output messages despite any gaps anyways)
		await delay(50)

		result = result.trim()

		if (userFeedback) {
			await this.say("user_feedback", userFeedback.text, userFeedback.images)
			return [
				true,
				formatResponse.toolResult(
					`Command is still running in the user's terminal.${
						result.length > 0 ? `\nHere's the output so far:\n${result}` : ""
					}\n\nThe user provided the following feedback:\n<feedback>\n${userFeedback.text}\n</feedback>`,
					userFeedback.images,
				),
			]
		}

		if (completed) {
			return [false, `Command executed.${result.length > 0 ? `\nOutput:\n${result}` : ""}`]
		} else {
			return [
				false,
				`Command is still running in the user's terminal.${
					result.length > 0 ? `\nHere's the output so far:\n${result}` : ""
				}\n\nYou will be updated on the terminal status and new output in the future.`,
			]
		}
	}

	shouldAutoApproveTool(toolName: ToolUseName): boolean {
		if (this.autoApprovalSettings.enabled) {
			switch (toolName) {
				case "read_file":
				case "list_files":
				case "list_code_definition_names":
				case "search_files":
					return this.autoApprovalSettings.actions.readFiles
				case "write_to_file":
				case "replace_in_file":
					return this.autoApprovalSettings.actions.editFiles
				case "execute_command":
					return this.autoApprovalSettings.actions.executeCommands
				case "browser_action":
					return this.autoApprovalSettings.actions.useBrowser
				case "access_mcp_resource":
				case "use_mcp_tool":
					return this.autoApprovalSettings.actions.useMcp
			}
		}
		return false
	}

	private formatErrorWithStatusCode(error: any): string {
		const statusCode = error.status || error.statusCode || (error.response && error.response.status)
		const message = error.message ?? JSON.stringify(serializeError(error), null, 2)

		// Only prepend the statusCode if it's not already part of the message
		return statusCode && !message.includes(statusCode.toString()) ? `${statusCode} - ${message}` : message
	}

	async *attemptApiRequest(previousApiReqIndex: number): ApiStream {
		// Wait for MCP servers to be connected before generating system prompt
		await pWaitFor(() => this.providerRef.deref()?.mcpHub?.isConnecting !== true, { timeout: 10_000 }).catch(() => {
			console.error("MCP servers failed to connect in time")
		})

		const mcpHub = this.providerRef.deref()?.mcpHub
		if (!mcpHub) {
			throw new Error("MCP hub not available")
		}

		let systemPrompt = await SYSTEM_PROMPT(
			cwd,
			this.api.getModel().info.supportsComputerUse ?? false,
			mcpHub,
			this.browserSettings,
		)

		let settingsCustomInstructions = this.customInstructions?.trim()
		const clineRulesFilePath = path.resolve(cwd, GlobalFileNames.clineRules)
		let clineRulesFileInstructions: string | undefined
		if (await fileExistsAtPath(clineRulesFilePath)) {
			try {
				const ruleFileContent = (await fs.readFile(clineRulesFilePath, "utf8")).trim()
				if (ruleFileContent) {
					clineRulesFileInstructions = `# .clinerules\n\nThe following is provided by a root-level .clinerules file where the user has specified instructions for this working directory (${cwd.toPosix()})\n\n${ruleFileContent}`
				}
			} catch {
				console.error(`Failed to read .clinerules file at ${clineRulesFilePath}`)
			}
		}

		if (settingsCustomInstructions || clineRulesFileInstructions) {
			// altering the system prompt mid-task will break the prompt cache, but in the grand scheme this will not change often so it's better to not pollute user messages with it the way we have to with <potentially relevant details>
			systemPrompt += addUserInstructions(settingsCustomInstructions, clineRulesFileInstructions)
		}

		// If the previous API request's total token usage is close to the context window, truncate the conversation history to free up space for the new request
		if (previousApiReqIndex >= 0) {
			const previousRequest = this.clineMessages[previousApiReqIndex]
			if (previousRequest && previousRequest.text) {
				const { tokensIn, tokensOut, cacheWrites, cacheReads }: ClineApiReqInfo = JSON.parse(previousRequest.text)
				const totalTokens = (tokensIn || 0) + (tokensOut || 0) + (cacheWrites || 0) + (cacheReads || 0)
				let contextWindow = this.api.getModel().info.contextWindow || 128_000
				// FIXME: hack to get anyone using openai compatible with deepseek to have the proper context window instead of the default 128k. We need a way for the user to specify the context window for models they input through openai compatible
				if (this.api instanceof OpenAiHandler && this.api.getModel().id.toLowerCase().includes("deepseek")) {
					contextWindow = 64_000
				}
				let maxAllowedSize: number
				switch (contextWindow) {
					case 64_000: // deepseek models
						maxAllowedSize = contextWindow - 27_000
						break
					case 128_000: // most models
						maxAllowedSize = contextWindow - 30_000
						break
					case 200_000: // claude models
						maxAllowedSize = contextWindow - 40_000
						break
					default:
						maxAllowedSize = Math.max(contextWindow - 40_000, contextWindow * 0.8) // for deepseek, 80% of 64k meant only ~10k buffer which was too small and resulted in users getting context window errors.
				}

				// This is the most reliable way to know when we're close to hitting the context window.
				if (totalTokens >= maxAllowedSize) {
					// Since the user may switch between models with different context windows, truncating half may not be enough (ie if switching from claude 200k to deepseek 64k, half truncation will only remove 100k tokens, but we need to remove much more)
					// So if totalTokens/2 is greater than maxAllowedSize, we truncate 3/4 instead of 1/2
					// FIXME: truncating the conversation in a way that is optimal for prompt caching AND takes into account multi-context window complexity is something we need to improve
					const keep = totalTokens / 2 > maxAllowedSize ? "quarter" : "half"

					// NOTE: it's okay that we overwriteConversationHistory in resume task since we're only ever removing the last user message and not anything in the middle which would affect this range
					this.conversationHistoryDeletedRange = getNextTruncationRange(
						this.apiConversationHistory,
						this.conversationHistoryDeletedRange,
						keep,
					)
					await this.saveClineMessages() // saves task history item which we use to keep track of conversation history deleted range
					// await this.overwriteApiConversationHistory(truncatedMessages)
				}
			}
		}

		// conversationHistoryDeletedRange is updated only when we're close to hitting the context window, so we don't continuously break the prompt cache
		const truncatedConversationHistory = getTruncatedMessages(
			this.apiConversationHistory,
			this.conversationHistoryDeletedRange,
		)

		let stream = this.api.createMessage(systemPrompt, truncatedConversationHistory)

		const iterator = stream[Symbol.asyncIterator]()

		try {
			// awaiting first chunk to see if it will throw an error
			this.isWaitingForFirstChunk = true
			const firstChunk = await iterator.next()
			yield firstChunk.value
			this.isWaitingForFirstChunk = false
		} catch (error) {
			const isOpenRouter = this.api instanceof OpenRouterHandler
			if (isOpenRouter && !this.didAutomaticallyRetryFailedApiRequest) {
				console.log("first chunk failed, waiting 1 second before retrying")
				await delay(1000)
				this.didAutomaticallyRetryFailedApiRequest = true
			} else {
				// request failed after retrying automatically once, ask user if they want to retry again
				// note that this api_req_failed ask is unique in that we only present this option if the api hasn't streamed any content yet (ie it fails on the first chunk due), as it would allow them to hit a retry button. However if the api failed mid-stream, it could be in any arbitrary state where some tools may have executed, so that error is handled differently and requires cancelling the task entirely.
				const errorMessage = this.formatErrorWithStatusCode(error)

				const { response } = await this.ask("api_req_failed", errorMessage)
				if (response !== "yesButtonClicked") {
					// this will never happen since if noButtonClicked, we will clear current task, aborting this instance
					throw new Error("API request failed")
				}
				await this.say("api_req_retried")
			}
			// delegate generator output from the recursive call
			yield* this.attemptApiRequest(previousApiReqIndex)
			return
		}

		// no error, so we can continue to yield all remaining chunks
		// (needs to be placed outside of try/catch since it we want caller to handle errors not with api_req_failed as that is reserved for first chunk failures only)
		// this delegates to another generator or iterable object. In this case, it's saying "yield all remaining values from this iterator". This effectively passes along all subsequent chunks from the original stream.
		yield* iterator
	}

	async presentAssistantMessage() {
		if (this.abort) {
			throw new Error("Cline instance aborted")
		}

		if (this.presentAssistantMessageLocked) {
			this.presentAssistantMessageHasPendingUpdates = true
			return
		}
		this.presentAssistantMessageLocked = true
		this.presentAssistantMessageHasPendingUpdates = false

		if (this.currentStreamingContentIndex >= this.assistantMessageContent.length) {
			// this may happen if the last content block was completed before streaming could finish. if streaming is finished, and we're out of bounds then this means we already presented/executed the last content block and are ready to continue to next request
			if (this.didCompleteReadingStream) {
				this.userMessageContentReady = true
			}
			// console.log("no more content blocks to stream! this shouldn't happen?")
			this.presentAssistantMessageLocked = false
			return
			//throw new Error("No more content blocks to stream! This shouldn't happen...") // remove and just return after testing
		}

		const block = cloneDeep(this.assistantMessageContent[this.currentStreamingContentIndex]) // need to create copy bc while stream is updating the array, it could be updating the reference block properties too
		switch (block.type) {
			case "text": {
				if (this.didRejectTool || this.didAlreadyUseTool) {
					break
				}
				let content = block.content
				if (content) {
					// (have to do this for partial and complete since sending content in thinking tags to markdown renderer will automatically be removed)
					// Remove end substrings of <thinking or </thinking (below xml parsing is only for opening tags)
					// (this is done with the xml parsing below now, but keeping here for reference)
					// content = content.replace(/<\/?t(?:h(?:i(?:n(?:k(?:i(?:n(?:g)?)?)?)?)?)?)?$/, "")
					// Remove all instances of <thinking> (with optional line break after) and </thinking> (with optional line break before)
					// - Needs to be separate since we dont want to remove the line break before the first tag
					// - Needs to happen before the xml parsing below
					content = content.replace(/<thinking>\s?/g, "")
					content = content.replace(/\s?<\/thinking>/g, "")

					// Remove partial XML tag at the very end of the content (for tool use and thinking tags)
					// (prevents scrollview from jumping when tags are automatically removed)
					const lastOpenBracketIndex = content.lastIndexOf("<")
					if (lastOpenBracketIndex !== -1) {
						const possibleTag = content.slice(lastOpenBracketIndex)
						// Check if there's a '>' after the last '<' (i.e., if the tag is complete) (complete thinking and tool tags will have been removed by now)
						const hasCloseBracket = possibleTag.includes(">")
						if (!hasCloseBracket) {
							// Extract the potential tag name
							let tagContent: string
							if (possibleTag.startsWith("</")) {
								tagContent = possibleTag.slice(2).trim()
							} else {
								tagContent = possibleTag.slice(1).trim()
							}
							// Check if tagContent is likely an incomplete tag name (letters and underscores only)
							const isLikelyTagName = /^[a-zA-Z_]+$/.test(tagContent)
							// Preemptively remove < or </ to keep from these artifacts showing up in chat (also handles closing thinking tags)
							const isOpeningOrClosing = possibleTag === "<" || possibleTag === "</"
							// If the tag is incomplete and at the end, remove it from the content
							if (isOpeningOrClosing || isLikelyTagName) {
								content = content.slice(0, lastOpenBracketIndex).trim()
							}
						}
					}
				}

				if (!block.partial) {
					// Some models add code block artifacts (around the tool calls) which show up at the end of text content
					// matches ``` with at least one char after the last backtick, at the end of the string
					const match = content?.trimEnd().match(/```[a-zA-Z0-9_-]+$/)
					if (match) {
						const matchLength = match[0].length
						content = content.trimEnd().slice(0, -matchLength)
					}
				}

				await this.say("text", content, undefined, block.partial)
				break
			}
			case "tool_use":
				const toolDescription = () => {
					switch (block.name) {
						case "execute_command":
							return `[${block.name} for '${block.params.command}']`
						case "read_file":
							return `[${block.name} for '${block.params.path}']`
						case "write_to_file":
							return `[${block.name} for '${block.params.path}']`
						case "replace_in_file":
							return `[${block.name} for '${block.params.path}']`
						case "search_files":
							return `[${block.name} for '${block.params.regex}'${
								block.params.file_pattern ? ` in '${block.params.file_pattern}'` : ""
							}]`
						case "list_files":
							return `[${block.name} for '${block.params.path}']`
						case "list_code_definition_names":
							return `[${block.name} for '${block.params.path}']`
						case "browser_action":
							return `[${block.name} for '${block.params.action}']`
						case "use_mcp_tool":
							return `[${block.name} for '${block.params.server_name}']`
						case "access_mcp_resource":
							return `[${block.name} for '${block.params.server_name}']`
						case "ask_followup_question":
							return `[${block.name} for '${block.params.question}']`
						case "plan_mode_response":
							return `[${block.name}]`
						case "attempt_completion":
							return `[${block.name}]`
					}
				}

				if (this.didRejectTool) {
					// ignore any tool content after user has rejected tool once
					if (!block.partial) {
						this.userMessageContent.push({
							type: "text",
							text: `Skipping tool ${toolDescription()} due to user rejecting a previous tool.`,
						})
					} else {
						// partial tool after user rejected a previous tool
						this.userMessageContent.push({
							type: "text",
							text: `Tool ${toolDescription()} was interrupted and not executed due to user rejecting a previous tool.`,
						})
					}
					break
				}

				if (this.didAlreadyUseTool) {
					// ignore any content after a tool has already been used
					this.userMessageContent.push({
						type: "text",
						text: `Tool [${block.name}] was not executed because a tool has already been used in this message. Only one tool may be used per message. You must assess the first tool's result before proceeding to use the next tool.`,
					})
					break
				}

				const pushToolResult = (content: ToolResponse) => {
					this.userMessageContent.push({
						type: "text",
						text: `${toolDescription()} Result:`,
					})
					if (typeof content === "string") {
						this.userMessageContent.push({
							type: "text",
							text: content || "(tool did not return anything)",
						})
					} else {
						this.userMessageContent.push(...content)
					}
					// once a tool result has been collected, ignore all other tool uses since we should only ever present one tool result per message
					this.didAlreadyUseTool = true
				}

				const askApproval = async (type: ClineAsk, partialMessage?: string) => {
					const { response, text, images } = await this.ask(type, partialMessage, false)
					if (response !== "yesButtonClicked") {
						if (response === "messageResponse") {
							await this.say("user_feedback", text, images)
							pushToolResult(formatResponse.toolResult(formatResponse.toolDeniedWithFeedback(text), images))
							// this.userMessageContent.push({
							// 	type: "text",
							// 	text: `${toolDescription()}`,
							// })
							// this.toolResults.push({
							// 	type: "tool_result",
							// 	tool_use_id: toolUseId,
							// 	content: this.formatToolResponseWithImages(
							// 		await this.formatToolDeniedFeedback(text),
							// 		images
							// 	),
							// })
							this.didRejectTool = true
							return false
						}
						pushToolResult(formatResponse.toolDenied())
						// this.toolResults.push({
						// 	type: "tool_result",
						// 	tool_use_id: toolUseId,
						// 	content: await this.formatToolDenied(),
						// })
						this.didRejectTool = true
						return false
					}
					return true
				}

				const showNotificationForApprovalIfAutoApprovalEnabled = (message: string) => {
					if (this.autoApprovalSettings.enabled && this.autoApprovalSettings.enableNotifications) {
						showSystemNotification({
							subtitle: "Approval Required",
							message,
						})
					}
				}

				const handleError = async (action: string, error: Error) => {
					if (this.abandoned) {
						console.log("Ignoring error since task was abandoned (i.e. from task cancellation after resetting)")
						return
					}
					const errorString = `Error ${action}: ${JSON.stringify(serializeError(error))}`
					await this.say(
						"error",
						`Error ${action}:\n${error.message ?? JSON.stringify(serializeError(error), null, 2)}`,
					)
					// this.toolResults.push({
					// 	type: "tool_result",
					// 	tool_use_id: toolUseId,
					// 	content: await this.formatToolError(errorString),
					// })
					pushToolResult(formatResponse.toolError(errorString))
				}

				// If block is partial, remove partial closing tag so its not presented to user
				const removeClosingTag = (tag: ToolParamName, text?: string) => {
					if (!block.partial) {
						return text || ""
					}
					if (!text) {
						return ""
					}
					// This regex dynamically constructs a pattern to match the closing tag:
					// - Optionally matches whitespace before the tag
					// - Matches '<' or '</' optionally followed by any subset of characters from the tag name
					const tagRegex = new RegExp(
						`\\s?<\/?${tag
							.split("")
							.map((char) => `(?:${char})?`)
							.join("")}$`,
						"g",
					)
					return text.replace(tagRegex, "")
				}

				if (block.name !== "browser_action") {
					await this.browserSession.closeBrowser()
				}

				switch (block.name) {
					case "write_to_file":
					case "replace_in_file": {
						const relPath: string | undefined = block.params.path
						let content: string | undefined = block.params.content // for write_to_file
						let diff: string | undefined = block.params.diff // for replace_in_file
						if (!relPath || (!content && !diff)) {
							// checking for content/diff ensures relPath is complete
							// wait so we can determine if it's a new file or editing an existing file
							break
						}

						const accessAllowed = this.llmFileAccessController.validateAccess(relPath)
						if (!accessAllowed) {
							await handleError("writing file", new Error(`Access denied: ${relPath} (blocked by .clineignore)`))
							break
						}

						// Check if file exists using cached map or fs.access
						let fileExists: boolean
						if (this.diffViewProvider.editType !== undefined) {
							fileExists = this.diffViewProvider.editType === "modify"
						} else {
							const absolutePath = path.resolve(cwd, relPath)
							fileExists = await fileExistsAtPath(absolutePath)
							this.diffViewProvider.editType = fileExists ? "modify" : "create"
						}

						try {
							// Construct newContent from diff
							let newContent: string
							if (diff) {
								if (!this.api.getModel().id.includes("claude")) {
									// deepseek models tend to use unescaped html entities in diffs
									diff = fixModelHtmlEscaping(diff)
									diff = removeInvalidChars(diff)
								}

								// open the editor if not done already.  This is to fix diff error when model provides correct search-replace text but Cline throws error
								// because file is not open.
								if (!this.diffViewProvider.isEditing) {
									await this.diffViewProvider.open(relPath)
								}

								try {
									newContent = await constructNewFileContent(
										diff,
										this.diffViewProvider.originalContent || "",
										!block.partial,
									)
								} catch (error) {
									await this.say("diff_error", relPath)
									pushToolResult(
										formatResponse.toolError(
											`${(error as Error)?.message}\n\n` +
												`This is likely because the SEARCH block content doesn't match exactly with what's in the file, or if you used multiple SEARCH/REPLACE blocks they may not have been in the order they appear in the file.\n\n` +
												`The file was reverted to its original state:\n\n` +
												`<file_content path="${relPath.toPosix()}">\n${this.diffViewProvider.originalContent}\n</file_content>\n\n` +
												`Try again with a more precise SEARCH block.\n(If you keep running into this error, you may use the write_to_file tool as a workaround.)`,
										),
									)
									await this.diffViewProvider.revertChanges()
									await this.diffViewProvider.reset()
									break
								}
							} else if (content) {
								newContent = content

								// pre-processing newContent for cases where weaker models might add artifacts like markdown codeblock markers (deepseek/llama) or extra escape characters (gemini)
								if (newContent.startsWith("```")) {
									// this handles cases where it includes language specifiers like ```python ```js
									newContent = newContent.split("\n").slice(1).join("\n").trim()
								}
								if (newContent.endsWith("```")) {
									newContent = newContent.split("\n").slice(0, -1).join("\n").trim()
								}

								if (!this.api.getModel().id.includes("claude")) {
									// it seems not just llama models are doing this, but also gemini and potentially others
									newContent = fixModelHtmlEscaping(newContent)
									newContent = removeInvalidChars(newContent)
								}
							} else {
								// can't happen, since we already checked for content/diff above. but need to do this for type error
								break
							}

							newContent = newContent.trimEnd() // remove any trailing newlines, since it's automatically inserted by the editor

							const sharedMessageProps: ClineSayTool = {
								tool: fileExists ? "editedExistingFile" : "newFileCreated",
								path: getReadablePath(cwd, removeClosingTag("path", relPath)),
								content: diff || content,
							}

							if (block.partial) {
								// update gui message
								const partialMessage = JSON.stringify(sharedMessageProps)
								if (this.shouldAutoApproveTool(block.name)) {
									this.removeLastPartialMessageIfExistsWithType("ask", "tool") // in case the user changes auto-approval settings mid stream
									await this.say("tool", partialMessage, undefined, block.partial)
								} else {
									this.removeLastPartialMessageIfExistsWithType("say", "tool")
									await this.ask("tool", partialMessage, block.partial).catch(() => {})
								}
								// update editor
								if (!this.diffViewProvider.isEditing) {
									// open the editor and prepare to stream content in
									await this.diffViewProvider.open(relPath)
								}
								// editor is open, stream content in
								await this.diffViewProvider.update(newContent, false)
								break
							} else {
								if (!relPath) {
									this.consecutiveMistakeCount++
									pushToolResult(await this.sayAndCreateMissingParamError(block.name, "path"))
									await this.diffViewProvider.reset()
									await this.saveCheckpoint()
									break
								}
								if (block.name === "replace_in_file" && !diff) {
									this.consecutiveMistakeCount++
									pushToolResult(await this.sayAndCreateMissingParamError("replace_in_file", "diff"))
									await this.diffViewProvider.reset()
									await this.saveCheckpoint()
									break
								}
								if (block.name === "write_to_file" && !content) {
									this.consecutiveMistakeCount++
									pushToolResult(await this.sayAndCreateMissingParamError("write_to_file", "content"))
									await this.diffViewProvider.reset()
									await this.saveCheckpoint()
									break
								}

								this.consecutiveMistakeCount = 0

								// if isEditingFile false, that means we have the full contents of the file already.
								// it's important to note how this function works, you can't make the assumption that the block.partial conditional will always be called since it may immediately get complete, non-partial data. So this part of the logic will always be called.
								// in other words, you must always repeat the block.partial logic here
								if (!this.diffViewProvider.isEditing) {
									// show gui message before showing edit animation
									const partialMessage = JSON.stringify(sharedMessageProps)
									await this.ask("tool", partialMessage, true).catch(() => {}) // sending true for partial even though it's not a partial, this shows the edit row before the content is streamed into the editor
									await this.diffViewProvider.open(relPath)
								}
								await this.diffViewProvider.update(newContent, true)
								await delay(300) // wait for diff view to update
								this.diffViewProvider.scrollToFirstDiff()
								// showOmissionWarning(this.diffViewProvider.originalContent || "", newContent)

								const completeMessage = JSON.stringify({
									...sharedMessageProps,
									content: diff || content,
									// ? formatResponse.createPrettyPatch(
									// 		relPath,
									// 		this.diffViewProvider.originalContent,
									// 		newContent,
									// 	)
									// : undefined,
								} satisfies ClineSayTool)

								if (this.shouldAutoApproveTool(block.name)) {
									this.removeLastPartialMessageIfExistsWithType("ask", "tool")
									await this.say("tool", completeMessage, undefined, false)
									this.consecutiveAutoApprovedRequestsCount++

									// we need an artificial delay to let the diagnostics catch up to the changes
									await delay(3_500)
								} else {
									// If auto-approval is enabled but this tool wasn't auto-approved, send notification
									showNotificationForApprovalIfAutoApprovalEnabled(
										`Cline wants to ${fileExists ? "edit" : "create"} ${path.basename(relPath)}`,
									)
									this.removeLastPartialMessageIfExistsWithType("say", "tool")
									// const didApprove = await askApproval("tool", completeMessage)

									// Need a more customized tool response for file edits to highlight the fact that the file was not updated (particularly important for deepseek)
									let didApprove = true
									const { response, text, images } = await this.ask("tool", completeMessage, false)
									if (response !== "yesButtonClicked") {
										// TODO: add similar context for other tool denial responses, to emphasize ie that a command was not run
										const fileDeniedNote = fileExists
											? "The file was not updated, and maintains its original contents."
											: "The file was not created."
										if (response === "messageResponse") {
											await this.say("user_feedback", text, images)
											pushToolResult(
												formatResponse.toolResult(
													`The user denied this operation. ${fileDeniedNote}\nThe user provided the following feedback:\n<feedback>\n${text}\n</feedback>`,
													images,
												),
											)
											this.didRejectTool = true
											didApprove = false
										} else {
											pushToolResult(`The user denied this operation. ${fileDeniedNote}`)
											this.didRejectTool = true
											didApprove = false
										}
									}

									if (!didApprove) {
										await this.diffViewProvider.revertChanges()
										await this.saveCheckpoint()
										break
									}
								}

								const { newProblemsMessage, userEdits, autoFormattingEdits, finalContent } =
									await this.diffViewProvider.saveChanges()
								this.didEditFile = true // used to determine if we should wait for busy terminal to update before sending api request
								if (userEdits) {
									await this.say(
										"user_feedback_diff",
										JSON.stringify({
											tool: fileExists ? "editedExistingFile" : "newFileCreated",
											path: getReadablePath(cwd, relPath),
											diff: userEdits,
										} satisfies ClineSayTool),
									)
									pushToolResult(
										`The user made the following updates to your content:\n\n${userEdits}\n\n` +
											(autoFormattingEdits
												? `The user's editor also applied the following auto-formatting to your content:\n\n${autoFormattingEdits}\n\n(Note: Pay close attention to changes such as single quotes being converted to double quotes, semicolons being removed or added, long lines being broken into multiple lines, adjusting indentation style, adding/removing trailing commas, etc. This will help you ensure future SEARCH/REPLACE operations to this file are accurate.)\n\n`
												: "") +
											`The updated content, which includes both your original modifications and the additional edits, has been successfully saved to ${relPath.toPosix()}. Here is the full, updated content of the file that was saved:\n\n` +
											`<final_file_content path="${relPath.toPosix()}">\n${finalContent}\n</final_file_content>\n\n` +
											`Please note:\n` +
											`1. You do not need to re-write the file with these changes, as they have already been applied.\n` +
											`2. Proceed with the task using this updated file content as the new baseline.\n` +
											`3. If the user's edits have addressed part of the task or changed the requirements, adjust your approach accordingly.` +
											`4. IMPORTANT: For any future changes to this file, use the final_file_content shown above as your reference. This content reflects the current state of the file, including both user edits and any auto-formatting (e.g., if you used single quotes but the formatter converted them to double quotes). Always base your SEARCH/REPLACE operations on this final version to ensure accuracy.\n` +
											`${newProblemsMessage}`,
									)
								} else {
									pushToolResult(
										`The content was successfully saved to ${relPath.toPosix()}.\n\n` +
											(autoFormattingEdits
												? `Along with your edits, the user's editor applied the following auto-formatting to your content:\n\n${autoFormattingEdits}\n\n(Note: Pay close attention to changes such as single quotes being converted to double quotes, semicolons being removed or added, long lines being broken into multiple lines, adjusting indentation style, adding/removing trailing commas, etc. This will help you ensure future SEARCH/REPLACE operations to this file are accurate.)\n\n`
												: "") +
											`Here is the full, updated content of the file that was saved:\n\n` +
											`<final_file_content path="${relPath.toPosix()}">\n${finalContent}\n</final_file_content>\n\n` +
											`IMPORTANT: For any future changes to this file, use the final_file_content shown above as your reference. This content reflects the current state of the file, including any auto-formatting (e.g., if you used single quotes but the formatter converted them to double quotes). Always base your SEARCH/REPLACE operations on this final version to ensure accuracy.\n\n` +
											`${newProblemsMessage}`,
									)
								}
								await this.diffViewProvider.reset()
								await this.saveCheckpoint()
								break
							}
						} catch (error) {
							await handleError("writing file", error)
							await this.diffViewProvider.revertChanges()
							await this.diffViewProvider.reset()
							await this.saveCheckpoint()
							break
						}
					}
					case "read_file": {
						const relPath: string | undefined = block.params.path
						const sharedMessageProps: ClineSayTool = {
							tool: "readFile",
							path: getReadablePath(cwd, removeClosingTag("path", relPath)),
						}
						try {
							if (block.partial) {
								const partialMessage = JSON.stringify({
									...sharedMessageProps,
									content: undefined,
								} satisfies ClineSayTool)
								if (this.shouldAutoApproveTool(block.name)) {
									this.removeLastPartialMessageIfExistsWithType("ask", "tool")
									await this.say("tool", partialMessage, undefined, block.partial)
								} else {
									this.removeLastPartialMessageIfExistsWithType("say", "tool")
									await this.ask("tool", partialMessage, block.partial).catch(() => {})
								}
								break
							} else {
								if (!relPath) {
									this.consecutiveMistakeCount++
									pushToolResult(await this.sayAndCreateMissingParamError("read_file", "path"))
									await this.saveCheckpoint()
									break
								}

								const accessAllowed = this.llmFileAccessController.validateAccess(relPath)
								if (!accessAllowed) {
									await handleError(
										"reading file",
										new Error(`Access denied: ${relPath} (blocked by .clineignore)`),
									)
									break
								}

								this.consecutiveMistakeCount = 0
								const absolutePath = path.resolve(cwd, relPath)
								const completeMessage = JSON.stringify({
									...sharedMessageProps,
									content: absolutePath,
								} satisfies ClineSayTool)
								if (this.shouldAutoApproveTool(block.name)) {
									this.removeLastPartialMessageIfExistsWithType("ask", "tool")
									await this.say("tool", completeMessage, undefined, false) // need to be sending partialValue bool, since undefined has its own purpose in that the message is treated neither as a partial or completion of a partial, but as a single complete message
									this.consecutiveAutoApprovedRequestsCount++
								} else {
									showNotificationForApprovalIfAutoApprovalEnabled(
										`Cline wants to read ${path.basename(absolutePath)}`,
									)
									this.removeLastPartialMessageIfExistsWithType("say", "tool")
									const didApprove = await askApproval("tool", completeMessage)
									if (!didApprove) {
										await this.saveCheckpoint()
										break
									}
								}
								// now execute the tool like normal
								const content = await extractTextFromFile(absolutePath)
								pushToolResult(content)
								await this.saveCheckpoint()
								break
							}
						} catch (error) {
							await handleError("reading file", error)
							await this.saveCheckpoint()
							break
						}
					}
					case "list_files": {
						const relDirPath: string | undefined = block.params.path
						const recursiveRaw: string | undefined = block.params.recursive
						const recursive = recursiveRaw?.toLowerCase() === "true"
						const sharedMessageProps: ClineSayTool = {
							tool: !recursive ? "listFilesTopLevel" : "listFilesRecursive",
							path: getReadablePath(cwd, removeClosingTag("path", relDirPath)),
						}
						try {
							if (block.partial) {
								const partialMessage = JSON.stringify({
									...sharedMessageProps,
									content: "",
								} satisfies ClineSayTool)
								if (this.shouldAutoApproveTool(block.name)) {
									this.removeLastPartialMessageIfExistsWithType("ask", "tool")
									await this.say("tool", partialMessage, undefined, block.partial)
								} else {
									this.removeLastPartialMessageIfExistsWithType("say", "tool")
									await this.ask("tool", partialMessage, block.partial).catch(() => {})
								}
								break
							} else {
								if (!relDirPath) {
									this.consecutiveMistakeCount++
									pushToolResult(await this.sayAndCreateMissingParamError("list_files", "path"))
									await this.saveCheckpoint()
									break
								}
								this.consecutiveMistakeCount = 0

								const absolutePath = path.resolve(cwd, relDirPath)

								const [files, didHitLimit] = await listFiles(absolutePath, recursive, 200)

								const result = formatResponse.formatFilesList(
									absolutePath,
									files,
									didHitLimit,
									this.llmFileAccessController,
								)
								const completeMessage = JSON.stringify({
									...sharedMessageProps,
									content: result,
								} satisfies ClineSayTool)
								if (this.shouldAutoApproveTool(block.name)) {
									this.removeLastPartialMessageIfExistsWithType("ask", "tool")
									await this.say("tool", completeMessage, undefined, false)
									this.consecutiveAutoApprovedRequestsCount++
								} else {
									showNotificationForApprovalIfAutoApprovalEnabled(
										`Cline wants to view directory ${path.basename(absolutePath)}/`,
									)
									this.removeLastPartialMessageIfExistsWithType("say", "tool")
									const didApprove = await askApproval("tool", completeMessage)
									if (!didApprove) {
										await this.saveCheckpoint()
										break
									}
								}
								pushToolResult(result)
								await this.saveCheckpoint()
								break
							}
						} catch (error) {
							await handleError("listing files", error)
							await this.saveCheckpoint()
							break
						}
					}
					case "list_code_definition_names": {
						const relDirPath: string | undefined = block.params.path
						const sharedMessageProps: ClineSayTool = {
							tool: "listCodeDefinitionNames",
							path: getReadablePath(cwd, removeClosingTag("path", relDirPath)),
						}
						try {
							if (block.partial) {
								const partialMessage = JSON.stringify({
									...sharedMessageProps,
									content: "",
								} satisfies ClineSayTool)
								if (this.shouldAutoApproveTool(block.name)) {
									this.removeLastPartialMessageIfExistsWithType("ask", "tool")
									await this.say("tool", partialMessage, undefined, block.partial)
								} else {
									this.removeLastPartialMessageIfExistsWithType("say", "tool")
									await this.ask("tool", partialMessage, block.partial).catch(() => {})
								}
								break
							} else {
								if (!relDirPath) {
									this.consecutiveMistakeCount++
									pushToolResult(await this.sayAndCreateMissingParamError("list_code_definition_names", "path"))
									await this.saveCheckpoint()
									break
								}

								this.consecutiveMistakeCount = 0

								const absolutePath = path.resolve(cwd, relDirPath)
								const result = await parseSourceCodeForDefinitionsTopLevel(
									absolutePath,
									this.llmFileAccessController,
								)

								const completeMessage = JSON.stringify({
									...sharedMessageProps,
									content: result,
								} satisfies ClineSayTool)
								if (this.shouldAutoApproveTool(block.name)) {
									this.removeLastPartialMessageIfExistsWithType("ask", "tool")
									await this.say("tool", completeMessage, undefined, false)
									this.consecutiveAutoApprovedRequestsCount++
								} else {
									showNotificationForApprovalIfAutoApprovalEnabled(
										`Cline wants to view source code definitions in ${path.basename(absolutePath)}/`,
									)
									this.removeLastPartialMessageIfExistsWithType("say", "tool")
									const didApprove = await askApproval("tool", completeMessage)
									if (!didApprove) {
										await this.saveCheckpoint()
										break
									}
								}
								pushToolResult(result)
								await this.saveCheckpoint()
								break
							}
						} catch (error) {
							await handleError("parsing source code definitions", error)
							await this.saveCheckpoint()
							break
						}
					}
					case "search_files": {
						const relDirPath: string | undefined = block.params.path
						const regex: string | undefined = block.params.regex
						const filePattern: string | undefined = block.params.file_pattern
						const sharedMessageProps: ClineSayTool = {
							tool: "searchFiles",
							path: getReadablePath(cwd, removeClosingTag("path", relDirPath)),
							regex: removeClosingTag("regex", regex),
							filePattern: removeClosingTag("file_pattern", filePattern),
						}
						try {
							if (block.partial) {
								const partialMessage = JSON.stringify({
									...sharedMessageProps,
									content: "",
								} satisfies ClineSayTool)
								if (this.shouldAutoApproveTool(block.name)) {
									this.removeLastPartialMessageIfExistsWithType("ask", "tool")
									await this.say("tool", partialMessage, undefined, block.partial)
								} else {
									this.removeLastPartialMessageIfExistsWithType("say", "tool")
									await this.ask("tool", partialMessage, block.partial).catch(() => {})
								}
								break
							} else {
								if (!relDirPath) {
									this.consecutiveMistakeCount++
									pushToolResult(await this.sayAndCreateMissingParamError("search_files", "path"))
									await this.saveCheckpoint()
									break
								}
								if (!regex) {
									this.consecutiveMistakeCount++
									pushToolResult(await this.sayAndCreateMissingParamError("search_files", "regex"))
									await this.saveCheckpoint()
									break
								}
								this.consecutiveMistakeCount = 0

								const absolutePath = path.resolve(cwd, relDirPath)
								const clineignorePath = path.join(cwd, ".clineignore")
								const results = await regexSearchFiles(
									cwd,
									absolutePath,
									regex,
									filePattern,
									this.llmFileAccessController,
								)
								// Logger.log(results)

								const completeMessage = JSON.stringify({
									...sharedMessageProps,
									content: results,
								} satisfies ClineSayTool)
								if (this.shouldAutoApproveTool(block.name)) {
									this.removeLastPartialMessageIfExistsWithType("ask", "tool")
									await this.say("tool", completeMessage, undefined, false)
									this.consecutiveAutoApprovedRequestsCount++
								} else {
									showNotificationForApprovalIfAutoApprovalEnabled(
										`Cline wants to search files in ${path.basename(absolutePath)}/`,
									)
									this.removeLastPartialMessageIfExistsWithType("say", "tool")
									const didApprove = await askApproval("tool", completeMessage)
									if (!didApprove) {
										await this.saveCheckpoint()
										break
									}
								}
								pushToolResult(results)
								await this.saveCheckpoint()
								break
							}
						} catch (error) {
							await handleError("searching files", error)
							await this.saveCheckpoint()
							break
						}
					}
					case "browser_action": {
						const action: BrowserAction | undefined = block.params.action as BrowserAction
						const url: string | undefined = block.params.url
						const coordinate: string | undefined = block.params.coordinate
						const text: string | undefined = block.params.text
						if (!action || !browserActions.includes(action)) {
							// checking for action to ensure it is complete and valid
							if (!block.partial) {
								// if the block is complete and we don't have a valid action this is a mistake
								this.consecutiveMistakeCount++
								pushToolResult(await this.sayAndCreateMissingParamError("browser_action", "action"))
								await this.browserSession.closeBrowser()
							}
							break
						}

						try {
							if (block.partial) {
								if (action === "launch") {
									if (this.shouldAutoApproveTool(block.name)) {
										this.removeLastPartialMessageIfExistsWithType("ask", "browser_action_launch")
										await this.say(
											"browser_action_launch",
											removeClosingTag("url", url),
											undefined,
											block.partial,
										)
									} else {
										this.removeLastPartialMessageIfExistsWithType("say", "browser_action_launch")
										await this.ask(
											"browser_action_launch",
											removeClosingTag("url", url),
											block.partial,
										).catch(() => {})
									}
								} else {
									await this.say(
										"browser_action",
										JSON.stringify({
											action: action as BrowserAction,
											coordinate: removeClosingTag("coordinate", coordinate),
											text: removeClosingTag("text", text),
										} satisfies ClineSayBrowserAction),
										undefined,
										block.partial,
									)
								}
								break
							} else {
								let browserActionResult: BrowserActionResult
								if (action === "launch") {
									if (!url) {
										this.consecutiveMistakeCount++
										pushToolResult(await this.sayAndCreateMissingParamError("browser_action", "url"))
										await this.browserSession.closeBrowser()
										await this.saveCheckpoint()
										break
									}
									this.consecutiveMistakeCount = 0

									if (this.shouldAutoApproveTool(block.name)) {
										this.removeLastPartialMessageIfExistsWithType("ask", "browser_action_launch")
										await this.say("browser_action_launch", url, undefined, false)
										this.consecutiveAutoApprovedRequestsCount++
									} else {
										showNotificationForApprovalIfAutoApprovalEnabled(
											`Cline wants to use a browser and launch ${url}`,
										)
										this.removeLastPartialMessageIfExistsWithType("say", "browser_action_launch")
										const didApprove = await askApproval("browser_action_launch", url)
										if (!didApprove) {
											await this.saveCheckpoint()
											break
										}
									}

									// NOTE: it's okay that we call this message since the partial inspect_site is finished streaming. The only scenario we have to avoid is sending messages WHILE a partial message exists at the end of the messages array. For example the api_req_finished message would interfere with the partial message, so we needed to remove that.
									// await this.say("inspect_site_result", "") // no result, starts the loading spinner waiting for result
									await this.say("browser_action_result", "") // starts loading spinner

									await this.browserSession.launchBrowser()
									browserActionResult = await this.browserSession.navigateToUrl(url)
								} else {
									if (action === "click") {
										if (!coordinate) {
											this.consecutiveMistakeCount++
											pushToolResult(
												await this.sayAndCreateMissingParamError("browser_action", "coordinate"),
											)
											await this.browserSession.closeBrowser()
											await this.saveCheckpoint()
											break // can't be within an inner switch
										}
									}
									if (action === "type") {
										if (!text) {
											this.consecutiveMistakeCount++
											pushToolResult(await this.sayAndCreateMissingParamError("browser_action", "text"))
											await this.browserSession.closeBrowser()
											await this.saveCheckpoint()
											break
										}
									}
									this.consecutiveMistakeCount = 0
									await this.say(
										"browser_action",
										JSON.stringify({
											action: action as BrowserAction,
											coordinate,
											text,
										} satisfies ClineSayBrowserAction),
										undefined,
										false,
									)
									switch (action) {
										case "click":
											browserActionResult = await this.browserSession.click(coordinate!)
											break
										case "type":
											browserActionResult = await this.browserSession.type(text!)
											break
										case "scroll_down":
											browserActionResult = await this.browserSession.scrollDown()
											break
										case "scroll_up":
											browserActionResult = await this.browserSession.scrollUp()
											break
										case "close":
											browserActionResult = await this.browserSession.closeBrowser()
											break
									}
								}

								switch (action) {
									case "launch":
									case "click":
									case "type":
									case "scroll_down":
									case "scroll_up":
										await this.say("browser_action_result", JSON.stringify(browserActionResult))
										pushToolResult(
											formatResponse.toolResult(
												`The browser action has been executed. The console logs and screenshot have been captured for your analysis.\n\nConsole logs:\n${
													browserActionResult.logs || "(No new logs)"
												}\n\n(REMEMBER: if you need to proceed to using non-\`browser_action\` tools or launch a new browser, you MUST first close this browser. For example, if after analyzing the logs and screenshot you need to edit a file, you must first close the browser before you can use the write_to_file tool.)`,
												browserActionResult.screenshot ? [browserActionResult.screenshot] : [],
											),
										)
										await this.saveCheckpoint()
										break
									case "close":
										pushToolResult(
											formatResponse.toolResult(
												`The browser has been closed. You may now proceed to using other tools.`,
											),
										)
										await this.saveCheckpoint()
										break
								}

								await this.saveCheckpoint()
								break
							}
						} catch (error) {
							await this.browserSession.closeBrowser() // if any error occurs, the browser session is terminated
							await handleError("executing browser action", error)
							await this.saveCheckpoint()
							break
						}
					}
					case "execute_command": {
						const command: string | undefined = block.params.command
						const requiresApprovalRaw: string | undefined = block.params.requires_approval
						const requiresApproval = requiresApprovalRaw?.toLowerCase() === "true"

						try {
							if (block.partial) {
								if (this.shouldAutoApproveTool(block.name)) {
									// since depending on an upcoming parameter, requiresApproval this may become an ask - we cant partially stream a say prematurely. So in this particular case we have to wait for the requiresApproval parameter to be completed before presenting it.
									// await this.say(
									// 	"command",
									// 	removeClosingTag("command", command),
									// 	undefined,
									// 	block.partial,
									// ).catch(() => {})
								} else {
									// don't need to remove last partial since we couldn't have streamed a say
									await this.ask("command", removeClosingTag("command", command), block.partial).catch(() => {})
								}
								break
							} else {
								if (!command) {
									this.consecutiveMistakeCount++
									pushToolResult(await this.sayAndCreateMissingParamError("execute_command", "command"))
									await this.saveCheckpoint()
									break
								}
								if (!requiresApprovalRaw) {
									this.consecutiveMistakeCount++
									pushToolResult(
										await this.sayAndCreateMissingParamError("execute_command", "requires_approval"),
									)
									await this.saveCheckpoint()
									break
								}
								this.consecutiveMistakeCount = 0

								let didAutoApprove = false

								if (!requiresApproval && this.shouldAutoApproveTool(block.name)) {
									this.removeLastPartialMessageIfExistsWithType("ask", "command")
									await this.say("command", command, undefined, false)
									this.consecutiveAutoApprovedRequestsCount++
									didAutoApprove = true
								} else {
									showNotificationForApprovalIfAutoApprovalEnabled(
										`Cline wants to execute a command: ${command}`,
									)
									// this.removeLastPartialMessageIfExistsWithType("say", "command")
									const didApprove = await askApproval(
										"command",
										command +
											`${this.shouldAutoApproveTool(block.name) && requiresApproval ? COMMAND_REQ_APP_STRING : ""}`, // ugly hack until we refactor combineCommandSequences
									)
									if (!didApprove) {
										await this.saveCheckpoint()
										break
									}
								}

								let timeoutId: NodeJS.Timeout | undefined
								if (didAutoApprove && this.autoApprovalSettings.enableNotifications) {
									// if the command was auto-approved, and it's long running we need to notify the user after some time has passed without proceeding
									timeoutId = setTimeout(() => {
										showSystemNotification({
											subtitle: "Command is still running",
											message:
												"An auto-approved command has been running for 30s, and may need your attention.",
										})
									}, 30_000)
								}

								const [userRejected, result] = await this.executeCommandTool(command)
								if (timeoutId) {
									clearTimeout(timeoutId)
								}
								if (userRejected) {
									this.didRejectTool = true
								}
								pushToolResult(result)
								await this.saveCheckpoint()
								break
							}
						} catch (error) {
							await handleError("executing command", error)
							await this.saveCheckpoint()
							break
						}
					}
					case "use_mcp_tool": {
						const server_name: string | undefined = block.params.server_name
						const tool_name: string | undefined = block.params.tool_name
						const mcp_arguments: string | undefined = block.params.arguments
						try {
							if (block.partial) {
								const partialMessage = JSON.stringify({
									type: "use_mcp_tool",
									serverName: removeClosingTag("server_name", server_name),
									toolName: removeClosingTag("tool_name", tool_name),
									arguments: removeClosingTag("arguments", mcp_arguments),
								} satisfies ClineAskUseMcpServer)

								if (this.shouldAutoApproveTool(block.name)) {
									this.removeLastPartialMessageIfExistsWithType("ask", "use_mcp_server")
									await this.say("use_mcp_server", partialMessage, undefined, block.partial)
								} else {
									this.removeLastPartialMessageIfExistsWithType("say", "use_mcp_server")
									await this.ask("use_mcp_server", partialMessage, block.partial).catch(() => {})
								}

								break
							} else {
								if (!server_name) {
									this.consecutiveMistakeCount++
									pushToolResult(await this.sayAndCreateMissingParamError("use_mcp_tool", "server_name"))
									await this.saveCheckpoint()
									break
								}
								if (!tool_name) {
									this.consecutiveMistakeCount++
									pushToolResult(await this.sayAndCreateMissingParamError("use_mcp_tool", "tool_name"))
									await this.saveCheckpoint()
									break
								}
								// arguments are optional, but if they are provided they must be valid JSON
								// if (!mcp_arguments) {
								// 	this.consecutiveMistakeCount++
								// 	pushToolResult(await this.sayAndCreateMissingParamError("use_mcp_tool", "arguments"))
								// 	break
								// }
								let parsedArguments: Record<string, unknown> | undefined
								if (mcp_arguments) {
									try {
										parsedArguments = JSON.parse(mcp_arguments)
									} catch (error) {
										this.consecutiveMistakeCount++
										await this.say(
											"error",
											`Cline tried to use ${tool_name} with an invalid JSON argument. Retrying...`,
										)
										pushToolResult(
											formatResponse.toolError(
												formatResponse.invalidMcpToolArgumentError(server_name, tool_name),
											),
										)
										await this.saveCheckpoint()
										break
									}
								}
								this.consecutiveMistakeCount = 0
								const completeMessage = JSON.stringify({
									type: "use_mcp_tool",
									serverName: server_name,
									toolName: tool_name,
									arguments: mcp_arguments,
								} satisfies ClineAskUseMcpServer)

								const isToolAutoApproved = this.providerRef
									.deref()
									?.mcpHub?.connections?.find((conn) => conn.server.name === server_name)
									?.server.tools?.find((tool) => tool.name === tool_name)?.autoApprove

								if (this.shouldAutoApproveTool(block.name) && isToolAutoApproved) {
									this.removeLastPartialMessageIfExistsWithType("ask", "use_mcp_server")
									await this.say("use_mcp_server", completeMessage, undefined, false)
									this.consecutiveAutoApprovedRequestsCount++
								} else {
									showNotificationForApprovalIfAutoApprovalEnabled(
										`Cline wants to use ${tool_name} on ${server_name}`,
									)
									this.removeLastPartialMessageIfExistsWithType("say", "use_mcp_server")
									const didApprove = await askApproval("use_mcp_server", completeMessage)
									if (!didApprove) {
										await this.saveCheckpoint()
										break
									}
								}

								// now execute the tool
								await this.say("mcp_server_request_started") // same as browser_action_result
								const toolResult = await this.providerRef
									.deref()
									?.mcpHub?.callTool(server_name, tool_name, parsedArguments)

								// TODO: add progress indicator and ability to parse images and non-text responses
								const toolResultPretty =
									(toolResult?.isError ? "Error:\n" : "") +
										toolResult?.content
											.map((item) => {
												if (item.type === "text") {
													return item.text
												}
												if (item.type === "resource") {
													const { blob, ...rest } = item.resource
													return JSON.stringify(rest, null, 2)
												}
												return ""
											})
											.filter(Boolean)
											.join("\n\n") || "(No response)"
								await this.say("mcp_server_response", toolResultPretty)
								pushToolResult(formatResponse.toolResult(toolResultPretty))
								await this.saveCheckpoint()
								break
							}
						} catch (error) {
							await handleError("executing MCP tool", error)
							await this.saveCheckpoint()
							break
						}
					}
					case "access_mcp_resource": {
						const server_name: string | undefined = block.params.server_name
						const uri: string | undefined = block.params.uri
						try {
							if (block.partial) {
								const partialMessage = JSON.stringify({
									type: "access_mcp_resource",
									serverName: removeClosingTag("server_name", server_name),
									uri: removeClosingTag("uri", uri),
								} satisfies ClineAskUseMcpServer)

								if (this.shouldAutoApproveTool(block.name)) {
									this.removeLastPartialMessageIfExistsWithType("ask", "use_mcp_server")
									await this.say("use_mcp_server", partialMessage, undefined, block.partial)
								} else {
									this.removeLastPartialMessageIfExistsWithType("say", "use_mcp_server")
									await this.ask("use_mcp_server", partialMessage, block.partial).catch(() => {})
								}

								break
							} else {
								if (!server_name) {
									this.consecutiveMistakeCount++
									pushToolResult(await this.sayAndCreateMissingParamError("access_mcp_resource", "server_name"))
									await this.saveCheckpoint()
									break
								}
								if (!uri) {
									this.consecutiveMistakeCount++
									pushToolResult(await this.sayAndCreateMissingParamError("access_mcp_resource", "uri"))
									await this.saveCheckpoint()
									break
								}
								this.consecutiveMistakeCount = 0
								const completeMessage = JSON.stringify({
									type: "access_mcp_resource",
									serverName: server_name,
									uri,
								} satisfies ClineAskUseMcpServer)

								if (this.shouldAutoApproveTool(block.name)) {
									this.removeLastPartialMessageIfExistsWithType("ask", "use_mcp_server")
									await this.say("use_mcp_server", completeMessage, undefined, false)
									this.consecutiveAutoApprovedRequestsCount++
								} else {
									showNotificationForApprovalIfAutoApprovalEnabled(
										`Cline wants to access ${uri} on ${server_name}`,
									)
									this.removeLastPartialMessageIfExistsWithType("say", "use_mcp_server")
									const didApprove = await askApproval("use_mcp_server", completeMessage)
									if (!didApprove) {
										await this.saveCheckpoint()
										break
									}
								}

								// now execute the tool
								await this.say("mcp_server_request_started")
								const resourceResult = await this.providerRef.deref()?.mcpHub?.readResource(server_name, uri)
								const resourceResultPretty =
									resourceResult?.contents
										.map((item) => {
											if (item.text) {
												return item.text
											}
											return ""
										})
										.filter(Boolean)
										.join("\n\n") || "(Empty response)"
								await this.say("mcp_server_response", resourceResultPretty)
								pushToolResult(formatResponse.toolResult(resourceResultPretty))
								await this.saveCheckpoint()
								break
							}
						} catch (error) {
							await handleError("accessing MCP resource", error)
							await this.saveCheckpoint()
							break
						}
					}
					case "ask_followup_question": {
						const question: string | undefined = block.params.question
						try {
							if (block.partial) {
								await this.ask("followup", removeClosingTag("question", question), block.partial).catch(() => {})
								break
							} else {
								if (!question) {
									this.consecutiveMistakeCount++
									pushToolResult(await this.sayAndCreateMissingParamError("ask_followup_question", "question"))
									await this.saveCheckpoint()
									break
								}
								this.consecutiveMistakeCount = 0

								if (this.autoApprovalSettings.enabled && this.autoApprovalSettings.enableNotifications) {
									showSystemNotification({
										subtitle: "Cline has a question...",
										message: question.replace(/\n/g, " "),
									})
								}

								const { text, images } = await this.ask("followup", question, false)
								await this.say("user_feedback", text ?? "", images)
								pushToolResult(formatResponse.toolResult(`<answer>\n${text}\n</answer>`, images))
								await this.saveCheckpoint()
								break
							}
						} catch (error) {
							await handleError("asking question", error)
							await this.saveCheckpoint()
							break
						}
					}
					case "plan_mode_response": {
						const response: string | undefined = block.params.response
						try {
							if (block.partial) {
								await this.ask("plan_mode_response", removeClosingTag("response", response), block.partial).catch(
									() => {},
								)
								break
							} else {
								if (!response) {
									this.consecutiveMistakeCount++
									pushToolResult(await this.sayAndCreateMissingParamError("plan_mode_response", "response"))
									// await this.saveCheckpoint()
									break
								}
								this.consecutiveMistakeCount = 0

								// if (this.autoApprovalSettings.enabled && this.autoApprovalSettings.enableNotifications) {
								// 	showSystemNotification({
								// 		subtitle: "Cline has a response...",
								// 		message: response.replace(/\n/g, " "),
								// 	})
								// }

								this.isAwaitingPlanResponse = true
								const { text, images } = await this.ask("plan_mode_response", response, false)
								this.isAwaitingPlanResponse = false

								if (this.didRespondToPlanAskBySwitchingMode) {
									// await this.say("user_feedback", text ?? "", images)
									pushToolResult(
										formatResponse.toolResult(
											`[The user has switched to ACT MODE, so you may now proceed with the task.]`,
											images,
										),
									)
								} else {
									await this.say("user_feedback", text ?? "", images)
									pushToolResult(formatResponse.toolResult(`<user_message>\n${text}\n</user_message>`, images))
								}

								// await this.saveCheckpoint()
								break
							}
						} catch (error) {
							await handleError("responding to inquiry", error)
							// await this.saveCheckpoint()
							break
						}
					}
					case "attempt_completion": {
						/*
						this.consecutiveMistakeCount = 0
						let resultToSend = result
						if (command) {
							await this.say("completion_result", resultToSend)
							// TODO: currently we don't handle if this command fails, it could be useful to let cline know and retry
							const [didUserReject, commandResult] = await this.executeCommand(command, true)
							// if we received non-empty string, the command was rejected or failed
							if (commandResult) {
								return [didUserReject, commandResult]
							}
							resultToSend = ""
						}
						const { response, text, images } = await this.ask("completion_result", resultToSend) // this prompts webview to show 'new task' button, and enable text input (which would be the 'text' here)
						if (response === "yesButtonClicked") {
							return [false, ""] // signals to recursive loop to stop (for now this never happens since yesButtonClicked will trigger a new task)
						}
						await this.say("user_feedback", text ?? "", images)
						return [
						*/
						const result: string | undefined = block.params.result
						const command: string | undefined = block.params.command

						const addNewChangesFlagToLastCompletionResultMessage = async () => {
							// Add newchanges flag if there are new changes to the workspace

							const hasNewChanges = await this.doesLatestTaskCompletionHaveNewChanges()
							const lastCompletionResultMessage = findLast(this.clineMessages, (m) => m.say === "completion_result")
							if (
								lastCompletionResultMessage &&
								hasNewChanges &&
								!lastCompletionResultMessage.text?.endsWith(COMPLETION_RESULT_CHANGES_FLAG)
							) {
								lastCompletionResultMessage.text += COMPLETION_RESULT_CHANGES_FLAG
							}
							await this.saveClineMessages()
						}

						try {
							const lastMessage = this.clineMessages.at(-1)
							if (block.partial) {
								if (command) {
									// the attempt_completion text is done, now we're getting command
									// remove the previous partial attempt_completion ask, replace with say, post state to webview, then stream command

									// const secondLastMessage = this.clineMessages.at(-2)
									// NOTE: we do not want to auto approve a command run as part of the attempt_completion tool
									if (lastMessage && lastMessage.ask === "command") {
										// update command
										await this.ask("command", removeClosingTag("command", command), block.partial).catch(
											() => {},
										)
									} else {
										// last message is completion_result
										// we have command string, which means we have the result as well, so finish it (doesnt have to exist yet)
										await this.say("completion_result", removeClosingTag("result", result), undefined, false)
										await this.saveCheckpoint()
										await addNewChangesFlagToLastCompletionResultMessage()
										await this.ask("command", removeClosingTag("command", command), block.partial).catch(
											() => {},
										)
									}
								} else {
									// no command, still outputting partial result
									await this.say(
										"completion_result",
										removeClosingTag("result", result),
										undefined,
										block.partial,
									)
								}
								break
							} else {
								if (!result) {
									this.consecutiveMistakeCount++
									pushToolResult(await this.sayAndCreateMissingParamError("attempt_completion", "result"))
									await this.saveCheckpoint()
									break
								}
								this.consecutiveMistakeCount = 0

								if (this.autoApprovalSettings.enabled && this.autoApprovalSettings.enableNotifications) {
									showSystemNotification({
										subtitle: "Task Completed",
										message: result.replace(/\n/g, " "),
									})
								}

								let commandResult: ToolResponse | undefined
								if (command) {
									if (lastMessage && lastMessage.ask !== "command") {
										// havent sent a command message yet so first send completion_result then command
										await this.say("completion_result", result, undefined, false)
										await this.saveCheckpoint()
										await addNewChangesFlagToLastCompletionResultMessage()
									} else {
										// we already sent a command message, meaning the complete completion message has also been sent
										await this.saveCheckpoint()
									}

									// complete command message
									const didApprove = await askApproval("command", command)
									if (!didApprove) {
										await this.saveCheckpoint()
										break
									}
									const [userRejected, execCommandResult] = await this.executeCommandTool(command!)
									if (userRejected) {
										this.didRejectTool = true
										pushToolResult(execCommandResult)
										await this.saveCheckpoint()
										break
									}
									// user didn't reject, but the command may have output
									commandResult = execCommandResult
								} else {
									await this.say("completion_result", result, undefined, false)
									await this.saveCheckpoint()
									await addNewChangesFlagToLastCompletionResultMessage()
								}

								// we already sent completion_result says, an empty string asks relinquishes control over button and field
								const { response, text, images } = await this.ask("completion_result", "", false)
								if (response === "yesButtonClicked") {
									pushToolResult("") // signals to recursive loop to stop (for now this never happens since yesButtonClicked will trigger a new task)
									break
								}
								await this.say("user_feedback", text ?? "", images)

								const toolResults: (Anthropic.TextBlockParam | Anthropic.ImageBlockParam)[] = []
								if (commandResult) {
									if (typeof commandResult === "string") {
										toolResults.push({
											type: "text",
											text: commandResult,
										})
									} else if (Array.isArray(commandResult)) {
										toolResults.push(...commandResult)
									}
								}
								toolResults.push({
									type: "text",
									text: `The user has provided feedback on the results. Consider their input to continue the task, and then attempt completion again.\n<feedback>\n${text}\n</feedback>`,
								})
								toolResults.push(...formatResponse.imageBlocks(images))
								this.userMessageContent.push({
									type: "text",
									text: `${toolDescription()} Result:`,
								})
								this.userMessageContent.push(...toolResults)

								// await this.saveCheckpoint()
								break
							}
						} catch (error) {
							await handleError("attempting completion", error)
							await this.saveCheckpoint()
							break
						}
					}
				}
				break
		}

		/*
		Seeing out of bounds is fine, it means that the next too call is being built up and ready to add to assistantMessageContent to present. 
		When you see the UI inactive during this, it means that a tool is breaking without presenting any UI. For example the write_to_file tool was breaking when relpath was undefined, and for invalid relpath it never presented UI.
		*/
		this.presentAssistantMessageLocked = false // this needs to be placed here, if not then calling this.presentAssistantMessage below would fail (sometimes) since it's locked
		// NOTE: when tool is rejected, iterator stream is interrupted and it waits for userMessageContentReady to be true. Future calls to present will skip execution since didRejectTool and iterate until contentIndex is set to message length and it sets userMessageContentReady to true itself (instead of preemptively doing it in iterator)
		if (!block.partial || this.didRejectTool || this.didAlreadyUseTool) {
			// block is finished streaming and executing
			if (this.currentStreamingContentIndex === this.assistantMessageContent.length - 1) {
				// its okay that we increment if !didCompleteReadingStream, it'll just return bc out of bounds and as streaming continues it will call presentAssistantMessage if a new block is ready. if streaming is finished then we set userMessageContentReady to true when out of bounds. This gracefully allows the stream to continue on and all potential content blocks be presented.
				// last block is complete and it is finished executing
				this.userMessageContentReady = true // will allow pwaitfor to continue
			}

			// call next block if it exists (if not then read stream will call it when its ready)
			this.currentStreamingContentIndex++ // need to increment regardless, so when read stream calls this function again it will be streaming the next block

			if (this.currentStreamingContentIndex < this.assistantMessageContent.length) {
				// there are already more content blocks to stream, so we'll call this function ourselves
				// await this.presentAssistantContent()

				this.presentAssistantMessage()
				return
			}
		}
		// block is partial, but the read stream may have finished
		if (this.presentAssistantMessageHasPendingUpdates) {
			this.presentAssistantMessage()
		}
	}

	async recursivelyMakeClineRequests(
		userContent: UserContent,
		includeFileDetails: boolean = false,
		isNewTask: boolean = false,
	): Promise<boolean> {
		if (this.abort) {
			throw new Error("Cline instance aborted")
		}

		if (this.consecutiveMistakeCount >= 3) {
			if (this.autoApprovalSettings.enabled && this.autoApprovalSettings.enableNotifications) {
				showSystemNotification({
					subtitle: "Error",
					message: "Cline is having trouble. Would you like to continue the task?",
				})
			}
			const { response, text, images } = await this.ask(
				"mistake_limit_reached",
				this.api.getModel().id.includes("claude")
					? `This may indicate a failure in his thought process or inability to use a tool properly, which can be mitigated with some user guidance (e.g. "Try breaking down the task into smaller steps").`
					: "Cline uses complex prompts and iterative task execution that may be challenging for less capable models. For best results, it's recommended to use Claude 3.5 Sonnet for its advanced agentic coding capabilities.",
			)
			if (response === "messageResponse") {
				userContent.push(
					...[
						{
							type: "text",
							text: formatResponse.tooManyMistakes(text),
						} as Anthropic.Messages.TextBlockParam,
						...formatResponse.imageBlocks(images),
					],
				)
			}
			this.consecutiveMistakeCount = 0
		}

		if (
			this.autoApprovalSettings.enabled &&
			this.consecutiveAutoApprovedRequestsCount >= this.autoApprovalSettings.maxRequests
		) {
			if (this.autoApprovalSettings.enableNotifications) {
				showSystemNotification({
					subtitle: "Max Requests Reached",
					message: `Cline has auto-approved ${this.autoApprovalSettings.maxRequests.toString()} API requests.`,
				})
			}
			await this.ask(
				"auto_approval_max_req_reached",
				`Cline has auto-approved ${this.autoApprovalSettings.maxRequests.toString()} API requests. Would you like to reset the count and proceed with the task?`,
			)
			// if we get past the promise it means the user approved and did not start a new task
			this.consecutiveAutoApprovedRequestsCount = 0
		}

		// get previous api req's index to check token usage and determine if we need to truncate conversation history
		const previousApiReqIndex = findLastIndex(this.clineMessages, (m) => m.say === "api_req_started")

		// getting verbose details is an expensive operation, it uses globby to top-down build file structure of project which for large projects can take a few seconds
		// for the best UX we show a placeholder api_req_started message with a loading spinner as this happens
		await this.say(
			"api_req_started",
			JSON.stringify({
				request: userContent.map((block) => formatContentBlockToMarkdown(block)).join("\n\n") + "\n\nLoading...",
			}),
		)

		// use this opportunity to initialize the checkpoint tracker (can be expensive to initialize in the constructor)
		// FIXME: right now we're letting users init checkpoints for old tasks, but this could be a problem if opening a task in the wrong workspace
		// isNewTask &&
		if (!this.checkpointTracker) {
			try {
				this.checkpointTracker = await CheckpointTracker.create(this.taskId, this.providerRef.deref())
				this.checkpointTrackerErrorMessage = undefined
			} catch (error) {
				const errorMessage = error instanceof Error ? error.message : "Unknown error"
				console.error("Failed to initialize checkpoint tracker:", errorMessage)
				this.checkpointTrackerErrorMessage = errorMessage // will be displayed right away since we saveClineMessages next which posts state to webview
			}
		}

		const [parsedUserContent, environmentDetails] = await this.loadContext(userContent, includeFileDetails)
		userContent = parsedUserContent
		// add environment details as its own text block, separate from tool results
		userContent.push({ type: "text", text: environmentDetails })

		await this.addToApiConversationHistory({
			role: "user",
			content: userContent,
		})

		// since we sent off a placeholder api_req_started message to update the webview while waiting to actually start the API request (to load potential details for example), we need to update the text of that message
		const lastApiReqIndex = findLastIndex(this.clineMessages, (m) => m.say === "api_req_started")
		this.clineMessages[lastApiReqIndex].text = JSON.stringify({
			request: userContent.map((block) => formatContentBlockToMarkdown(block)).join("\n\n"),
		} satisfies ClineApiReqInfo)
		await this.saveClineMessages()
		await this.providerRef.deref()?.postStateToWebview()

		try {
			let cacheWriteTokens = 0
			let cacheReadTokens = 0
			let inputTokens = 0
			let outputTokens = 0
			let totalCost: number | undefined

			// update api_req_started. we can't use api_req_finished anymore since it's a unique case where it could come after a streaming message (ie in the middle of being updated or executed)
			// fortunately api_req_finished was always parsed out for the gui anyways, so it remains solely for legacy purposes to keep track of prices in tasks from history
			// (it's worth removing a few months from now)
			const updateApiReqMsg = (cancelReason?: ClineApiReqCancelReason, streamingFailedMessage?: string) => {
				this.clineMessages[lastApiReqIndex].text = JSON.stringify({
					...JSON.parse(this.clineMessages[lastApiReqIndex].text || "{}"),
					tokensIn: inputTokens,
					tokensOut: outputTokens,
					cacheWrites: cacheWriteTokens,
					cacheReads: cacheReadTokens,
					cost:
						totalCost ??
						calculateApiCost(this.api.getModel().info, inputTokens, outputTokens, cacheWriteTokens, cacheReadTokens),
					cancelReason,
					streamingFailedMessage,
				} satisfies ClineApiReqInfo)
			}

			const abortStream = async (cancelReason: ClineApiReqCancelReason, streamingFailedMessage?: string) => {
				if (this.diffViewProvider.isEditing) {
					await this.diffViewProvider.revertChanges() // closes diff view
				}

				// if last message is a partial we need to update and save it
				const lastMessage = this.clineMessages.at(-1)
				if (lastMessage && lastMessage.partial) {
					// lastMessage.ts = Date.now() DO NOT update ts since it is used as a key for virtuoso list
					lastMessage.partial = false
					// instead of streaming partialMessage events, we do a save and post like normal to persist to disk
					console.log("updating partial message", lastMessage)
					// await this.saveClineMessages()
				}

				// Let assistant know their response was interrupted for when task is resumed
				await this.addToApiConversationHistory({
					role: "assistant",
					content: [
						{
							type: "text",
							text:
								assistantMessage +
								`\n\n[${
									cancelReason === "streaming_failed"
										? "Response interrupted by API Error"
										: "Response interrupted by user"
								}]`,
						},
					],
				})

				// update api_req_started to have cancelled and cost, so that we can display the cost of the partial stream
				updateApiReqMsg(cancelReason, streamingFailedMessage)
				await this.saveClineMessages()

				// signals to provider that it can retrieve the saved messages from disk, as abortTask can not be awaited on in nature
				this.didFinishAbortingStream = true
			}

			// reset streaming state
			this.currentStreamingContentIndex = 0
			this.assistantMessageContent = []
			this.didCompleteReadingStream = false
			this.userMessageContent = []
			this.userMessageContentReady = false
			this.didRejectTool = false
			this.didAlreadyUseTool = false
			this.presentAssistantMessageLocked = false
			this.presentAssistantMessageHasPendingUpdates = false
			this.didAutomaticallyRetryFailedApiRequest = false
			await this.diffViewProvider.reset()

			const stream = this.attemptApiRequest(previousApiReqIndex) // yields only if the first chunk is successful, otherwise will allow the user to retry the request (most likely due to rate limit error, which gets thrown on the first chunk)
			let assistantMessage = ""
			let reasoningMessage = ""
			this.isStreaming = true
			try {
				for await (const chunk of stream) {
					if (!chunk) {
						// Sometimes chunk is undefined, no idea that can cause it, but this workaround seems to fix it
						continue
					}
					switch (chunk.type) {
						case "usage":
							inputTokens += chunk.inputTokens
							outputTokens += chunk.outputTokens
							cacheWriteTokens += chunk.cacheWriteTokens ?? 0
							cacheReadTokens += chunk.cacheReadTokens ?? 0
							totalCost = chunk.totalCost
							break
						case "reasoning":
							// reasoning will always come before assistant message
							reasoningMessage += chunk.reasoning
							await this.say("reasoning", reasoningMessage, undefined, true)
							break
						case "text":
							if (reasoningMessage && assistantMessage.length === 0) {
								// complete reasoning message
								await this.say("reasoning", reasoningMessage, undefined, false)
							}
							assistantMessage += chunk.text
							// parse raw assistant message into content blocks
							const prevLength = this.assistantMessageContent.length
							this.assistantMessageContent = parseAssistantMessage(assistantMessage)
							if (this.assistantMessageContent.length > prevLength) {
								this.userMessageContentReady = false // new content we need to present, reset to false in case previous content set this to true
							}
							// present content to user
							this.presentAssistantMessage()
							break
					}

					if (this.abort) {
						console.log("aborting stream...")
						if (!this.abandoned) {
							// only need to gracefully abort if this instance isn't abandoned (sometimes openrouter stream hangs, in which case this would affect future instances of cline)
							await abortStream("user_cancelled")
						}
						break // aborts the stream
					}

					if (this.didRejectTool) {
						// userContent has a tool rejection, so interrupt the assistant's response to present the user's feedback
						assistantMessage += "\n\n[Response interrupted by user feedback]"
						// this.userMessageContentReady = true // instead of setting this premptively, we allow the present iterator to finish and set userMessageContentReady when its ready
						break
					}

					// PREV: we need to let the request finish for openrouter to get generation details
					// UPDATE: it's better UX to interrupt the request at the cost of the api cost not being retrieved
					if (this.didAlreadyUseTool) {
						assistantMessage +=
							"\n\n[Response interrupted by a tool use result. Only one tool may be used at a time and should be placed at the end of the message.]"
						break
					}
				}
			} catch (error) {
				// abandoned happens when extension is no longer waiting for the cline instance to finish aborting (error is thrown here when any function in the for loop throws due to this.abort)
				if (!this.abandoned) {
					this.abortTask() // if the stream failed, there's various states the task could be in (i.e. could have streamed some tools the user may have executed), so we just resort to replicating a cancel task
					const errorMessage = this.formatErrorWithStatusCode(error)

					await abortStream("streaming_failed", errorMessage)
					const history = await this.providerRef.deref()?.getTaskWithId(this.taskId)
					if (history) {
						await this.providerRef.deref()?.initClineWithHistoryItem(history.historyItem)
						// await this.providerRef.deref()?.postStateToWebview()
					}
				}
			} finally {
				this.isStreaming = false
			}

			// need to call here in case the stream was aborted
			if (this.abort) {
				throw new Error("Cline instance aborted")
			}

			this.didCompleteReadingStream = true

			// set any blocks to be complete to allow presentAssistantMessage to finish and set userMessageContentReady to true
			// (could be a text block that had no subsequent tool uses, or a text block at the very end, or an invalid tool use, etc. whatever the case, presentAssistantMessage relies on these blocks either to be completed or the user to reject a block in order to proceed and eventually set userMessageContentReady to true)
			const partialBlocks = this.assistantMessageContent.filter((block) => block.partial)
			partialBlocks.forEach((block) => {
				block.partial = false
			})
			// this.assistantMessageContent.forEach((e) => (e.partial = false)) // cant just do this bc a tool could be in the middle of executing ()
			if (partialBlocks.length > 0) {
				this.presentAssistantMessage() // if there is content to update then it will complete and update this.userMessageContentReady to true, which we pwaitfor before making the next request. all this is really doing is presenting the last partial message that we just set to complete
			}

			updateApiReqMsg()
			await this.saveClineMessages()
			await this.providerRef.deref()?.postStateToWebview()

			// now add to apiconversationhistory
			// need to save assistant responses to file before proceeding to tool use since user can exit at any moment and we wouldn't be able to save the assistant's response
			let didEndLoop = false
			if (assistantMessage.length > 0) {
				await this.addToApiConversationHistory({
					role: "assistant",
					content: [{ type: "text", text: assistantMessage }],
				})

				// NOTE: this comment is here for future reference - this was a workaround for userMessageContent not getting set to true. It was due to it not recursively calling for partial blocks when didRejectTool, so it would get stuck waiting for a partial block to complete before it could continue.
				// in case the content blocks finished
				// it may be the api stream finished after the last parsed content block was executed, so  we are able to detect out of bounds and set userMessageContentReady to true (note you should not call presentAssistantMessage since if the last block is completed it will be presented again)
				// const completeBlocks = this.assistantMessageContent.filter((block) => !block.partial) // if there are any partial blocks after the stream ended we can consider them invalid
				// if (this.currentStreamingContentIndex >= completeBlocks.length) {
				// 	this.userMessageContentReady = true
				// }

				await pWaitFor(() => this.userMessageContentReady)

				// if the model did not tool use, then we need to tell it to either use a tool or attempt_completion
				const didToolUse = this.assistantMessageContent.some((block) => block.type === "tool_use")

				if (!didToolUse) {
					// normal request where tool use is required
					this.userMessageContent.push({
						type: "text",
						text: formatResponse.noToolsUsed(),
					})
					this.consecutiveMistakeCount++
				}

				const recDidEndLoop = await this.recursivelyMakeClineRequests(this.userMessageContent)
				didEndLoop = recDidEndLoop
			} else {
				// if there's no assistant_responses, that means we got no text or tool_use content blocks from API which we should assume is an error
				await this.say(
					"error",
					"Unexpected API Response: The language model did not provide any assistant messages. This may indicate an issue with the API or the model's output.",
				)
				await this.addToApiConversationHistory({
					role: "assistant",
					content: [
						{
							type: "text",
							text: "Failure: I did not provide a response.",
						},
					],
				})
			}

			return didEndLoop // will always be false for now
		} catch (error) {
			// this should never happen since the only thing that can throw an error is the attemptApiRequest, which is wrapped in a try catch that sends an ask where if noButtonClicked, will clear current task and destroy this instance. However to avoid unhandled promise rejection, we will end this loop which will end execution of this instance (see startTask)
			return true // needs to be true so parent loop knows to end task
		}
	}

	async loadContext(userContent: UserContent, includeFileDetails: boolean = false) {
		return await Promise.all([
			// This is a temporary solution to dynamically load context mentions from tool results. It checks for the presence of tags that indicate that the tool was rejected and feedback was provided (see formatToolDeniedFeedback, attemptCompletion, executeCommand, and consecutiveMistakeCount >= 3) or "<answer>" (see askFollowupQuestion), we place all user generated content in these tags so they can effectively be used as markers for when we should parse mentions). However if we allow multiple tools responses in the future, we will need to parse mentions specifically within the user content tags.
			// (Note: this caused the @/ import alias bug where file contents were being parsed as well, since v2 converted tool results to text blocks)
			Promise.all(
				userContent.map(async (block) => {
					if (block.type === "text") {
						// We need to ensure any user generated content is wrapped in one of these tags so that we know to parse mentions
						// FIXME: Only parse text in between these tags instead of the entire text block which may contain other tool results. This is part of a larger issue where we shouldn't be using regex to parse mentions in the first place (ie for cases where file paths have spaces)
						if (
							block.text.includes("<feedback>") ||
							block.text.includes("<answer>") ||
							block.text.includes("<task>") ||
							block.text.includes("<user_message>")
						) {
							return {
								...block,
								text: await parseMentions(block.text, cwd, this.urlContentFetcher),
							}
						}
					}
					return block
				}),
			),
			this.getEnvironmentDetails(includeFileDetails),
		])
	}

	async getEnvironmentDetails(includeFileDetails: boolean = false) {
		let details = ""

		// It could be useful for cline to know if the user went from one or no file to another between messages, so we always include this context
		details += "\n\n# VSCode Visible Files"
		const visibleFilePaths = vscode.window.visibleTextEditors
			?.map((editor) => editor.document?.uri?.fsPath)
			.filter(Boolean)
			.map((absolutePath) => path.relative(cwd, absolutePath))

		// Filter paths through LLMFileAccessController
		const allowedVisibleFiles = this.llmFileAccessController
			.filterPaths(visibleFilePaths)
			.map((p) => p.toPosix())
			.join("\n")

		if (allowedVisibleFiles) {
			details += `\n${allowedVisibleFiles}`
		} else {
			details += "\n(No visible files)"
		}

		details += "\n\n# VSCode Open Tabs"
		const openTabPaths = vscode.window.tabGroups.all
			.flatMap((group) => group.tabs)
			.map((tab) => (tab.input as vscode.TabInputText)?.uri?.fsPath)
			.filter(Boolean)
			.map((absolutePath) => path.relative(cwd, absolutePath))

		// Filter paths through LLMFileAccessController
		const allowedOpenTabs = this.llmFileAccessController
			.filterPaths(openTabPaths)
			.map((p) => p.toPosix())
			.join("\n")

		if (allowedOpenTabs) {
			details += `\n${allowedOpenTabs}`
		} else {
			details += "\n(No open tabs)"
		}

		const busyTerminals = this.terminalManager.getTerminals(true)
		const inactiveTerminals = this.terminalManager.getTerminals(false)
		// const allTerminals = [...busyTerminals, ...inactiveTerminals]

		if (busyTerminals.length > 0 && this.didEditFile) {
			//  || this.didEditFile
			await delay(300) // delay after saving file to let terminals catch up
		}

		// let terminalWasBusy = false
		if (busyTerminals.length > 0) {
			// wait for terminals to cool down
			// terminalWasBusy = allTerminals.some((t) => this.terminalManager.isProcessHot(t.id))
			await pWaitFor(() => busyTerminals.every((t) => !this.terminalManager.isProcessHot(t.id)), {
				interval: 100,
				timeout: 15_000,
			}).catch(() => {})
		}

		// we want to get diagnostics AFTER terminal cools down for a few reasons: terminal could be scaffolding a project, dev servers (compilers like webpack) will first re-compile and then send diagnostics, etc
		/*
		let diagnosticsDetails = ""
		const diagnostics = await this.diagnosticsMonitor.getCurrentDiagnostics(this.didEditFile || terminalWasBusy) // if cline ran a command (ie npm install) or edited the workspace then wait a bit for updated diagnostics
		for (const [uri, fileDiagnostics] of diagnostics) {
			const problems = fileDiagnostics.filter((d) => d.severity === vscode.DiagnosticSeverity.Error)
			if (problems.length > 0) {
				diagnosticsDetails += `\n## ${path.relative(cwd, uri.fsPath)}`
				for (const diagnostic of problems) {
					// let severity = diagnostic.severity === vscode.DiagnosticSeverity.Error ? "Error" : "Warning"
					const line = diagnostic.range.start.line + 1 // VSCode lines are 0-indexed
					const source = diagnostic.source ? `[${diagnostic.source}] ` : ""
					diagnosticsDetails += `\n- ${source}Line ${line}: ${diagnostic.message}`
				}
			}
		}
		*/
		this.didEditFile = false // reset, this lets us know when to wait for saved files to update terminals

		// waiting for updated diagnostics lets terminal output be the most up-to-date possible
		let terminalDetails = ""
		if (busyTerminals.length > 0) {
			// terminals are cool, let's retrieve their output
			terminalDetails += "\n\n# Actively Running Terminals"
			for (const busyTerminal of busyTerminals) {
				terminalDetails += `\n## Original command: \`${busyTerminal.lastCommand}\``
				const newOutput = this.terminalManager.getUnretrievedOutput(busyTerminal.id)
				if (newOutput) {
					terminalDetails += `\n### New Output\n${newOutput}`
				} else {
					// details += `\n(Still running, no new output)` // don't want to show this right after running the command
				}
			}
		}
		// only show inactive terminals if there's output to show
		if (inactiveTerminals.length > 0) {
			const inactiveTerminalOutputs = new Map<number, string>()
			for (const inactiveTerminal of inactiveTerminals) {
				const newOutput = this.terminalManager.getUnretrievedOutput(inactiveTerminal.id)
				if (newOutput) {
					inactiveTerminalOutputs.set(inactiveTerminal.id, newOutput)
				}
			}
			if (inactiveTerminalOutputs.size > 0) {
				terminalDetails += "\n\n# Inactive Terminals"
				for (const [terminalId, newOutput] of inactiveTerminalOutputs) {
					const inactiveTerminal = inactiveTerminals.find((t) => t.id === terminalId)
					if (inactiveTerminal) {
						terminalDetails += `\n## ${inactiveTerminal.lastCommand}`
						terminalDetails += `\n### New Output\n${newOutput}`
					}
				}
			}
		}

		// details += "\n\n# VSCode Workspace Errors"
		// if (diagnosticsDetails) {
		// 	details += diagnosticsDetails
		// } else {
		// 	details += "\n(No errors detected)"
		// }

		if (terminalDetails) {
			details += terminalDetails
		}

		// Add current time information with timezone
		const now = new Date()
		const formatter = new Intl.DateTimeFormat(undefined, {
			year: "numeric",
			month: "numeric",
			day: "numeric",
			hour: "numeric",
			minute: "numeric",
			second: "numeric",
			hour12: true,
		})
		const timeZone = formatter.resolvedOptions().timeZone
		const timeZoneOffset = -now.getTimezoneOffset() / 60 // Convert to hours and invert sign to match conventional notation
		const timeZoneOffsetStr = `${timeZoneOffset >= 0 ? "+" : ""}${timeZoneOffset}:00`
		details += `\n\n# Current Time\n${formatter.format(now)} (${timeZone}, UTC${timeZoneOffsetStr})`

		if (includeFileDetails) {
			details += `\n\n# Current Working Directory (${cwd.toPosix()}) Files\n`
			const isDesktop = arePathsEqual(cwd, path.join(os.homedir(), "Desktop"))
			if (isDesktop) {
				// don't want to immediately access desktop since it would show permission popup
				details += "(Desktop files not shown automatically. Use list_files to explore if needed.)"
			} else {
				const [files, didHitLimit] = await listFiles(cwd, true, 200)
				const result = formatResponse.formatFilesList(cwd, files, didHitLimit, this.llmFileAccessController)
				details += result
			}
		}

		details += "\n\n# Current Mode"
		if (this.chatSettings.mode === "plan") {
			details += "\nPLAN MODE"
			details +=
				"\nIn this mode you should focus on information gathering, asking questions, and architecting a solution. Once you have a plan, use the plan_mode_response tool to engage in a conversational back and forth with the user. Do not use the plan_mode_response tool until you've gathered all the information you need e.g. with read_file or ask_followup_question."
			details +=
				'\n(Remember: If it seems the user wants you to use tools only available in Act Mode, you should ask the user to "toggle to Act mode" (use those words) - they will have to manually do this themselves with the Plan/Act toggle button below. You do not have the ability to switch to Act Mode yourself, and must wait for the user to do it themselves once they are satisfied with the plan.)'
		} else {
			details += "\nACT MODE"
		}

		return `<environment_details>\n${details.trim()}\n</environment_details>`
	}
}<|MERGE_RESOLUTION|>--- conflicted
+++ resolved
@@ -60,7 +60,6 @@
 import { addUserInstructions } from "./prompts/system"
 import { OpenAiHandler } from "../api/providers/openai"
 import { ApiStream } from "../api/transform/stream"
-import { Logger } from "../services/logging/Logger"
 
 const cwd = vscode.workspace.workspaceFolders?.map((folder) => folder.uri.fsPath).at(0) ?? path.join(os.homedir(), "Desktop") // may or may not exist but fs checking existence would immediately ask for permission which would be bad UX, need to come up with a better solution
 
@@ -82,11 +81,7 @@
 	private chatSettings: ChatSettings
 	apiConversationHistory: Anthropic.MessageParam[] = []
 	clineMessages: ClineMessage[] = []
-<<<<<<< HEAD
 	private llmFileAccessController: LLMFileAccessController
-=======
-	private llmAccessController: LLMFileAccessController
->>>>>>> 10b8ee4f
 	private askResponse?: ClineAskResponse
 	private askResponseText?: string
 	private askResponseImages?: string[]
@@ -130,13 +125,8 @@
 		images?: string[],
 		historyItem?: HistoryItem,
 	) {
-<<<<<<< HEAD
 		this.llmFileAccessController = new LLMFileAccessController(cwd)
 		this.llmFileAccessController.initialize().catch((error) => {
-=======
-		this.llmAccessController = new LLMFileAccessController(cwd)
-		this.llmAccessController.initialize().catch((error) => {
->>>>>>> 10b8ee4f
 			console.error("Failed to initialize LLMFileAccessController:", error)
 		})
 		this.providerRef = new WeakRef(provider)
@@ -1067,11 +1057,7 @@
 		this.terminalManager.disposeAll()
 		this.urlContentFetcher.closeBrowser()
 		this.browserSession.closeBrowser()
-<<<<<<< HEAD
 		this.llmFileAccessController.dispose()
-=======
-		this.llmAccessController.dispose()
->>>>>>> 10b8ee4f
 		await this.diffViewProvider.revertChanges() // need to await for when we want to make sure directories/files are reverted before re-starting the task from a checkpoint
 	}
 
@@ -2107,7 +2093,6 @@
 									filePattern,
 									this.llmFileAccessController,
 								)
-								// Logger.log(results)
 
 								const completeMessage = JSON.stringify({
 									...sharedMessageProps,
